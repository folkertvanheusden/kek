--- conflicted
+++ resolved
@@ -31,23 +31,16 @@
 private:
 	uint16_t regs0_5[2][6]; // R0...5, selected by bit 11 in PSW, 
 	uint16_t sp[3 + 1]; // stackpointers, MF../MT.. select via 12/13 from PSW, others via 14/15
-	uint16_t pc                 { 0    };
-	uint16_t psw                { 0    };
-	uint16_t fpsr               { 0    };
-	uint16_t stackLimitRegister { 0377 };
-<<<<<<< HEAD
-	int      processing_trap_depth { 0 };
-	uint64_t instruction_count { 0     };
-	uint64_t running_since     { 0     };
-	bool     it_is_a_trap      { false };
-	uint64_t mtpi_count        { 0     };
-=======
-	uint64_t instruction_count  { 0    };
-	uint64_t running_since      { 0    };
-	uint64_t wait_time          { 0    };
-
-	uint64_t mtpi_count         { 0    };
->>>>>>> 661d94f8
+	uint16_t pc                 { 0     };
+	uint16_t psw                { 0     };
+	uint16_t fpsr               { 0     };
+	uint16_t stackLimitRegister { 0377  };
+	int      processing_trap_depth { 0  };
+	uint64_t instruction_count  { 0     };
+	uint64_t running_since      { 0     };
+	uint64_t wait_time          { 0     };
+	bool     it_is_a_trap       { false };
+	uint64_t mtpi_count         { 0     };
 
 	// level, vector
 	std::map<uint8_t, std::set<uint8_t> > queued_interrupts;
