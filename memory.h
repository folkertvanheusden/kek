// (C) 2018-2024 by Folkert van Heusden
// Released under MIT license

#pragma once
#include <assert.h>
#include <stdint.h>

#include "gen.h"


class memory
{
private:
	const uint32_t size     { 0       };
	uint8_t       *m        { nullptr };
<<<<<<< HEAD
#ifdef ESP32
	bool           is_psram { false   };
#endif
=======
>>>>>>> a78fb225

public:
	memory(const uint32_t size);
	~memory();

	uint32_t get_memory_size() const { return size; }

	void reset();
#if IS_POSIX
	json_t *serialize() const;
	static memory *deserialize(const json_t *const j);
#endif

	uint16_t readByte(const uint32_t a) const { return m[a]; }
	void writeByte(const uint32_t a, const uint16_t v) { assert(a < size); m[a] = v; }

	uint16_t readWord(const uint32_t a) const { return m[a] | (m[a + 1] << 8); }
	void writeWord(const uint32_t a, const uint16_t v) { assert(a < size - 1); m[a] = v; m[a + 1] = v >> 8; }
};<|MERGE_RESOLUTION|>--- conflicted
+++ resolved
@@ -13,12 +13,6 @@
 private:
 	const uint32_t size     { 0       };
 	uint8_t       *m        { nullptr };
-<<<<<<< HEAD
-#ifdef ESP32
-	bool           is_psram { false   };
-#endif
-=======
->>>>>>> a78fb225
 
 public:
 	memory(const uint32_t size);
