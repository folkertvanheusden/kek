// (C) 2018-2024 by Folkert van Heusden
// Released under MIT license

#pragma once

#include <assert.h>
#include <mutex>
#include <stdint.h>
#include <stdio.h>

#include "gen.h"
#include "dc11.h"
#include "mmu.h"
#include "rk05.h"
#include "rl02.h"
#include "tm-11.h"

#if defined(BUILD_FOR_RP2040)
#include "rp2040.h"
#endif

#define ADDR_MMR0 0177572
#define ADDR_MMR1 0177574
#define ADDR_MMR2 0177576
#define ADDR_MMR3 0172516

#define ADDR_PIR  0177772
#define ADDR_LFC  0177546  // line frequency
#define ADDR_MAINT 0177750
#define ADDR_CONSW 0177570
#define ADDR_KW11P 0172540
#define ADDR_LP11CSR 0177514  // printer

#define ADDR_PSW      0177776
#define ADDR_STACKLIM 0177774
#define ADDR_KERNEL_R 0177700
#define ADDR_USER_R   0177710
#define ADDR_KERNEL_SP 0177706
#define ADDR_PC       0177707
#define ADDR_SV_SP    0177716
#define ADDR_USER_SP  0177717

#define ADDR_CPU_ERR 0177766
#define ADDR_SYSSIZE 0177760
#define ADDR_MICROPROG_BREAK_REG 0177770
#define ADDR_CCR 0177746
#define ADDR_SYSTEM_ID 0177764

class console;
class cpu;
class kw11_l;
class memory;
class tm_11;
class tty;

typedef enum { T_PROCEED, T_ABORT_4, T_TRAP_250 } trap_action_t;

typedef struct {
	uint16_t virtual_address;
	uint8_t  apf;  // active page field
	uint32_t physical_instruction;
	bool     physical_instruction_is_psw;
	uint32_t physical_data;
	bool     physical_data_is_psw;
} memory_addresses_t;

typedef struct {
	bool is_psw;
} write_rc_t;

class bus
{
private:
	cpu     *c       { nullptr };
	tm_11   *tm11    { nullptr };
	rk05    *rk05_   { nullptr };
	rl02    *rl02_   { nullptr };
	tty     *tty_    { nullptr };
	kw11_l  *kw11_l_ { nullptr };
	mmu     *mmu_    { nullptr };
	memory  *m       { nullptr };
	dc11    *dc11_   { nullptr };

	uint16_t microprogram_break_register { 0 };

	uint16_t console_switches { 0 };
	uint16_t console_leds     { 0 };

public:
	bus();
	~bus();

#if IS_POSIX
	json_t *serialize() const;
	static bus *deserialize(const json_t *const j, console *const cnsl, std::atomic_uint32_t *const event);
#endif

	void reset();
	void init();  // invoked by 'RESET' command

	void set_console_switches(const uint16_t new_state) { console_switches = new_state; }
	void set_console_switch(const int bit, const bool state) { console_switches &= ~(1 << bit); console_switches |= state << bit; }
	uint16_t get_console_switches() { return console_switches; }
	void set_debug_mode() { console_switches |= 128; }
	uint16_t get_console_leds() { return console_leds; }

	void set_memory_size(const int n_pages);

	void mmudebug(const uint16_t a);

	void add_ram   (memory *const m      );
	void add_cpu   (cpu    *const c      );
	void add_mmu   (mmu    *const mmu_   );
	void add_tm11  (tm_11  *const tm11   );
	void add_rk05  (rk05   *const rk05_  );
	void add_rl02  (rl02   *const rl02_  );
	void add_tty   (tty    *const tty_   );
	void add_KW11_L(kw11_l *const kw11_l_);
	void add_DC11  (dc11   *const dc11_  );

	memory *getRAM()    { return m;       }
	cpu    *getCpu()    { return c;       }
	kw11_l *getKW11_L() { return kw11_l_; }
	tty    *getTty()    { return tty_;    }
	mmu    *getMMU()    { return mmu_;    }
	rk05   *getRK05()   { return rk05_;   }
	rl02   *getRL02()   { return rl02_;   }
<<<<<<< HEAD
	dc11   *getDC11()   { return dc11_;   }
=======
	tm_11  *getTM11()   { return tm11;    }
>>>>>>> 16b2554c

	uint16_t read    (const uint16_t a, const word_mode_t word_mode, const rm_selection_t mode_selection, const bool peek_only=false, const d_i_space_t s = i_space);
	uint16_t read_byte(const uint16_t a) { return read(a, wm_byte, rm_cur); }
	uint16_t read_word(const uint16_t a, const d_i_space_t s = i_space);
	uint16_t peekWord(const uint16_t a);

	uint8_t  readUnibusByte(const uint32_t a);
	void     writeUnibusByte(const uint32_t a, const uint8_t value);

	write_rc_t write    (const uint16_t a, const word_mode_t word_mode, uint16_t value, const rm_selection_t mode_selection, const d_i_space_t s = i_space);
	void       write_byte(const uint16_t a, const uint8_t value) { write(a, wm_byte, value, rm_cur); }
	void       write_word(const uint16_t a, const uint16_t value, const d_i_space_t s = i_space);

	uint16_t readPhysical(const uint32_t a);
	void     writePhysical(const uint32_t a, const uint16_t value);

	void     check_odd_addressing(const uint16_t a, const int run_mode, const d_i_space_t space, const bool is_write);
	void     trap_odd(const uint16_t a);

	uint32_t get_io_base() const { return mmu_->getMMR0() & 1 ? (mmu_->getMMR3() & 16 ? 017760000 : 0760000) : 0160000; }
	bool     is_psw(const uint16_t addr, const int run_mode, const d_i_space_t space) const;

	std::pair<trap_action_t, int> get_trap_action(const int run_mode, const bool d, const int apf, const bool is_write);
	uint32_t calculate_physical_address(const int run_mode, const uint16_t a, const bool trap_on_failure, const bool is_write, const bool peek_only, const d_i_space_t space);

	memory_addresses_t calculate_physical_address(const int run_mode, const uint16_t a) const;
	void check_address(const bool trap_on_failure, const bool is_write, const memory_addresses_t & addr, const word_mode_t word_mode, const bool is_data, const int run_mode);
};<|MERGE_RESOLUTION|>--- conflicted
+++ resolved
@@ -125,11 +125,8 @@
 	mmu    *getMMU()    { return mmu_;    }
 	rk05   *getRK05()   { return rk05_;   }
 	rl02   *getRL02()   { return rl02_;   }
-<<<<<<< HEAD
 	dc11   *getDC11()   { return dc11_;   }
-=======
 	tm_11  *getTM11()   { return tm11;    }
->>>>>>> 16b2554c
 
 	uint16_t read    (const uint16_t a, const word_mode_t word_mode, const rm_selection_t mode_selection, const bool peek_only=false, const d_i_space_t s = i_space);
 	uint16_t read_byte(const uint16_t a) { return read(a, wm_byte, rm_cur); }
