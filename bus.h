--- conflicted
+++ resolved
@@ -139,9 +139,5 @@
 
 	uint16_t get_switch_register() const { return switch_register; }
 
-<<<<<<< HEAD
 	uint32_t calculate_physical_address(const int run_mode, const uint16_t a, const bool trap_on_failure, const bool is_write, const bool peek_only, const bool is_data);
-=======
-	uint32_t calculate_physical_address(const int run_mode, const uint16_t a, const bool trap_on_failure, const bool is_write, const bool peek_only, const bool word_mode);
->>>>>>> 13d3825d
 };