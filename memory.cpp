// (C) 2018-2024 by Folkert van Heusden
// Released under MIT license

#if defined(ESP32)
#include <Arduino.h>
#endif
#include <string.h>

#include "memory.h"

memory::memory(const uint32_t size): size(size)
{
#if defined(ESP32)
	Serial.print(F("Memory size (in bytes, decimal): "));
	Serial.println(size);

<<<<<<< HEAD
	if (size > 12 * 8192) {
		Serial.println(F("Using PSRAM"));
		is_psram = true;
=======
	if (size > 12 * 8192 && psramFound()) {
		Serial.println(F("Using PSRAM"));
>>>>>>> a78fb225

		m = reinterpret_cast<uint8_t *>(ps_malloc(size));

		reset();
	}
	else {
<<<<<<< HEAD
		m = new uint8_t[size]();
	}
#else
	m = new uint8_t[size]();
=======
		m = reinterpret_cast<uint8_t *>(calloc(1, size));
	}
#else
	m = reinterpret_cast<uint8_t *>(calloc(1, size));
>>>>>>> a78fb225
#endif
}

memory::~memory()
{
<<<<<<< HEAD
#if defined(ESP32)
	if (is_psram)
		free(m);
	else
		delete [] m;
#else
	delete [] m;
#endif
=======
	free(m);
>>>>>>> a78fb225
}

void memory::reset()
{
	memset(m, 0x00, size);
}

#if IS_POSIX
json_t *memory::serialize() const
{
	json_t *j = json_object();

	json_object_set(j, "size", json_integer(size));

	json_t *ja = json_array();
	for(size_t i=0; i<size; i++)
		json_array_append(ja, json_integer(m[i]));
	json_object_set(j, "contents", ja);

	return j;
}

memory *memory::deserialize(const json_t *const j)
{
	size_t  size = json_integer_value(json_object_get(j, "size"));
	memory *m    = new memory(size);

	json_t *ja   = json_object_get(j, "contents");
	for(size_t i=0; i<size; i++)
		m->m[i] = json_integer_value(json_array_get(ja, i));

	return m;
}
#endif<|MERGE_RESOLUTION|>--- conflicted
+++ resolved
@@ -14,48 +14,24 @@
 	Serial.print(F("Memory size (in bytes, decimal): "));
 	Serial.println(size);
 
-<<<<<<< HEAD
-	if (size > 12 * 8192) {
-		Serial.println(F("Using PSRAM"));
-		is_psram = true;
-=======
 	if (size > 12 * 8192 && psramFound()) {
 		Serial.println(F("Using PSRAM"));
->>>>>>> a78fb225
 
 		m = reinterpret_cast<uint8_t *>(ps_malloc(size));
 
 		reset();
 	}
 	else {
-<<<<<<< HEAD
-		m = new uint8_t[size]();
-	}
-#else
-	m = new uint8_t[size]();
-=======
 		m = reinterpret_cast<uint8_t *>(calloc(1, size));
 	}
 #else
 	m = reinterpret_cast<uint8_t *>(calloc(1, size));
->>>>>>> a78fb225
 #endif
 }
 
 memory::~memory()
 {
-<<<<<<< HEAD
-#if defined(ESP32)
-	if (is_psram)
-		free(m);
-	else
-		delete [] m;
-#else
-	delete [] m;
-#endif
-=======
 	free(m);
->>>>>>> a78fb225
 }
 
 void memory::reset()
