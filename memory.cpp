// (C) 2018-2024 by Folkert van Heusden
// Released under MIT license

#if defined(ESP32)
#include <Arduino.h>
#endif
#include <cstring>

#include "memory.h"

<<<<<<< HEAD
memory::memory(const uint32_t size): size(size)
=======

memory::memory(const uint32_t size) : size(size)
>>>>>>> b139ddfd
{
#if defined(ESP32)
	Serial.print(F("Memory size (in bytes, decimal): "));
	Serial.println(size);

	if (size > 12 * 8192 && psramFound()) {
		Serial.println(F("Using PSRAM"));

		m = reinterpret_cast<uint8_t *>(ps_malloc(size));

		reset();
	}
	else {
		m = reinterpret_cast<uint8_t *>(calloc(1, size));
	}
#else
	m = reinterpret_cast<uint8_t *>(calloc(1, size));
#endif
}

memory::~memory()
{
	free(m);
}

void memory::reset()
{
	memset(m, 0x00, size);
}

#if IS_POSIX
json_t *memory::serialize() const
{
	json_t *j = json_object();

	json_object_set(j, "size", json_integer(size));

	json_t *ja = json_array();
	for(size_t i=0; i<size; i++)
		json_array_append(ja, json_integer(m[i]));
	json_object_set(j, "contents", ja);

	return j;
}

memory *memory::deserialize(const json_t *const j)
{
	size_t  size = json_integer_value(json_object_get(j, "size"));
	memory *m    = new memory(size);

	json_t *ja   = json_object_get(j, "contents");
	for(size_t i=0; i<size; i++)
		m->m[i] = json_integer_value(json_array_get(ja, i));

	return m;
}
#endif<|MERGE_RESOLUTION|>--- conflicted
+++ resolved
@@ -8,12 +8,7 @@
 
 #include "memory.h"
 
-<<<<<<< HEAD
 memory::memory(const uint32_t size): size(size)
-=======
-
-memory::memory(const uint32_t size) : size(size)
->>>>>>> b139ddfd
 {
 #if defined(ESP32)
 	Serial.print(F("Memory size (in bytes, decimal): "));
