// (C) 2018-2022 by Folkert van Heusden
// Released under Apache License v2.0
#include <assert.h>
#include <stdio.h>
#include <stdlib.h>
#include <string.h>

#include "cpu.h"
#include "gen.h"
#include "utils.h"

#define SIGN(x, wm) ((wm) ? (x) & 0x80 : (x) & 0x8000)

cpu::cpu(bus *const b) : b(b)
{
	reset();
}

cpu::~cpu()
{
}

void cpu::reset()
{
	memset(regs0_5, 0x00, sizeof regs0_5);
	memset(sp, 0x00, sizeof sp);
	pc = 0;
	psw = fpsr = 0;
	runMode = resetFlag = haltFlag = false;
}

uint16_t cpu::getRegister(const int nr, const bool prev_mode) const
{
	if (nr < 6)
		return regs0_5[getBitPSW(11)][nr];

	if (nr == 6) {
		if (prev_mode)
			return sp[(getBitPSW(13) << 1) | getBitPSW(12)];

		return sp[(getBitPSW(15) << 1) | getBitPSW(14)];
	}

	return pc;
}

void cpu::setRegister(const int nr, const bool prev_mode, const uint16_t value)
{
	if (nr < 6)
		regs0_5[getBitPSW(11)][nr] = value;
	else if (nr == 6) {
		if (prev_mode)
			sp[(getBitPSW(13) << 1) | getBitPSW(12)] = value;
		else
			sp[(getBitPSW(15) << 1) | getBitPSW(14)] = value;
	}
	else {
		pc = value;
	}
}

void cpu::addRegister(const int nr, const bool prev_mode, const uint16_t value)
{
	if (nr < 6)
		regs0_5[getBitPSW(11)][nr] += value;
	else if (nr == 6) {
		if (prev_mode)
			sp[(getBitPSW(13) << 1) | getBitPSW(12)] += value;
		else
			sp[(getBitPSW(15) << 1) | getBitPSW(14)] += value;
	}
	else {
		assert((pc & 1) == 0);
		pc += value;
		assert((pc & 1) == 0);
	}
}

bool cpu::getBitPSW(const int bit) const
{
	return !!(psw & (1 << bit));
}

bool cpu::getPSW_c() const
{
	return getBitPSW(0);
}

bool cpu::getPSW_v() const
{
	return getBitPSW(1);
}

bool cpu::getPSW_z() const
{
	return getBitPSW(2);
}

bool cpu::getPSW_n() const
{
	return getBitPSW(3);
}

void cpu::setBitPSW(const int bit, const bool v)
{
	const uint16_t mask = 1 << bit;

	if (v)
		psw |= mask;
	else
		psw &= ~mask;
}

void cpu::setPSW_c(const bool v)
{
	setBitPSW(0, v);
}

void cpu::setPSW_v(const bool v)
{
	setBitPSW(1, v);
}

void cpu::setPSW_z(const bool v)
{
	setBitPSW(2, v);
}

void cpu::setPSW_n(const bool v)
{
	setBitPSW(3, v);
}

void cpu::setPSW_spl(const int v)
{
	psw &= 7 << 5;
	psw |= v << 5;
}

// GAM = general addressing modes
uint16_t cpu::getGAM(const uint8_t mode, const uint8_t reg, const bool word_mode, const bool prev_mode)
{
	uint16_t next_word = 0, temp = 0;

	switch(mode) {
		case 0: // 000 
			return getRegister(reg, prev_mode) & (word_mode ? 0xff : 0xffff);
		case 1:
			return b -> read(getRegister(reg, prev_mode), word_mode, prev_mode);
		case 2:
			temp = b -> read(getRegister(reg, prev_mode), word_mode, prev_mode);
			if (reg == 7 || reg == 6)
				addRegister(reg, prev_mode, 2);
			else
				addRegister(reg, prev_mode, word_mode ? 1 : 2);
			return temp;
		case 3:
			temp = b -> read(b -> read(getRegister(reg, prev_mode), false, prev_mode), word_mode, prev_mode);
			addRegister(reg, prev_mode, 2);
			return temp;
		case 4:
			if (reg == 7 || reg == 6)
				addRegister(reg, prev_mode, - 2);
			else
				addRegister(reg, prev_mode, word_mode ? -1 : -2);
			return b -> read(getRegister(reg, prev_mode), word_mode, prev_mode);
		case 5:
			addRegister(reg, prev_mode, -2);
			return b -> read(b -> read(getRegister(reg, prev_mode), false, prev_mode), word_mode, prev_mode);
		case 6:
			next_word = b -> read(getPC(), false, prev_mode);
			addRegister(7, prev_mode, + 2);
			temp = b -> read(getRegister(reg, prev_mode) + next_word, word_mode, prev_mode);
			return temp;
		case 7:
			next_word = b -> read(getPC(), false, prev_mode);
			addRegister(7, prev_mode, + 2);
			return b -> read(b -> read(getRegister(reg, prev_mode) + next_word, false, prev_mode), word_mode, prev_mode);
	}

	return -1;
}

void cpu::putGAM(const uint8_t mode, const int reg, const bool word_mode, const uint16_t value, bool const prev_mode)
{
	uint16_t next_word = 0;

	switch(mode) {
		case 0:
			if (word_mode) {
				uint16_t temp = getRegister(reg, prev_mode);
				temp &= 0xff00;
				temp |= value;
				setRegister(reg, prev_mode, temp);
			}
			else {
				setRegister(reg, prev_mode, value);
			}
			break;
		case 1:
			b -> write(getRegister(reg, prev_mode), word_mode, value);
			break;
		case 2:
			b -> write(getRegister(reg, prev_mode), word_mode, value);
			if (reg == 7 || reg == 6)
				addRegister(reg, prev_mode, 2);
			else
				addRegister(reg, prev_mode, word_mode ? 1 : 2);
			break;
		case 3:
			b -> write(b -> readWord(getRegister(reg, prev_mode)), word_mode, value);
			addRegister(reg, prev_mode, 2);
			break;
		case 4:
			if (reg == 7 || reg == 6)
				addRegister(reg, prev_mode, -2);
			else
				addRegister(reg, prev_mode, word_mode ? -1 : -2);
			b -> write(getRegister(reg, prev_mode), word_mode, value);
			break;
		case 5:
			addRegister(reg, prev_mode, -2);
			b -> write(b -> readWord(getRegister(reg, prev_mode)), word_mode, value);
			break;
		case 6:
			next_word = b -> readWord(getPC());
			addRegister(7, prev_mode, 2);
			b -> write(getRegister(reg, prev_mode) + next_word, word_mode, value);
			break;
		case 7:
			next_word = b -> readWord(getPC());
			addRegister(7, prev_mode, 2);
			b -> write(b -> readWord(getRegister(reg, prev_mode) + next_word), word_mode, value);
			break;

		default:
			// error
			break;
	}
}

uint16_t cpu::getGAMAddress(const uint8_t mode, const int reg, const bool word_mode, const bool prev_mode)
{
	uint16_t next_word = 0, temp = 0;

	switch(mode) {
		case 0:
			// registers are also mapped in memory
			return 0177700 + reg;
		case 1:
			return getRegister(reg, prev_mode);
		case 2:
			temp = getRegister(reg, prev_mode);
			if (reg == 6 || reg == 7)
				addRegister(reg, prev_mode, 2);
			else
				addRegister(reg, prev_mode, word_mode ? 1 : 2);
			return temp;
		case 3:
			temp = b -> readWord(getRegister(reg, prev_mode));
			addRegister(reg, prev_mode, 2);
			return temp;
		case 4:
			if (reg == 6 || reg == 7)
				addRegister(reg, prev_mode, -2);
			else
				addRegister(reg, prev_mode, word_mode ? -1 : -2);
			return getRegister(reg, prev_mode);
		case 5:
			addRegister(reg, prev_mode, -2);
			return b -> readWord(getRegister(reg, prev_mode));
		case 6:
			next_word = b -> readWord(getPC());
			addRegister(7, prev_mode, 2);
			return getRegister(reg, prev_mode) + next_word;
		case 7:
			next_word = b -> readWord(getPC());
			addRegister(7, prev_mode, 2);
			return b -> readWord(getRegister(reg, prev_mode) + next_word);
	}

	return -1;
}

bool cpu::double_operand_instructions(const uint16_t instr)
{
	bool word_mode = !!(instr & 0x8000);

	uint8_t operation = (instr >> 12) & 7;

	if (operation == 0b000)
		return single_operand_instructions(instr);

	if (operation == 0b111)
		return additional_double_operand_instructions(instr);

	const uint8_t src = (instr >> 6) & 63;
	const uint8_t src_mode = (src >> 3) & 7;
	const uint8_t src_reg = src & 7;

	uint16_t src_value;

	const uint8_t dst = instr & 63;
	const uint8_t dst_mode = (dst >> 3) & 7;
	const uint8_t dst_reg = dst & 7;

	switch(operation) {
		case 0b001: // MOV/MOVB Move Word/Byte
			src_value = getGAM(src_mode, src_reg, word_mode, false);
			if (word_mode) {
				if (dst_mode == 0)
					setRegister(dst_reg, false, int8_t(src_value));
				else
					putGAM(dst_mode, dst_reg, word_mode, src_value, false);
			}
			else {
				putGAM(dst_mode, dst_reg, word_mode, src_value, false);
			}

			setPSW_n(SIGN(src_value, word_mode));
			setPSW_z(src_value == 0);
			setPSW_v(false);

			return true;

		case 0b010: { // CMP/CMPB Compare Word/Byte
				    src_value = getGAM(src_mode, src_reg, word_mode, false);
				    uint16_t dst_value = getGAM(dst_mode, dst_reg, word_mode, false);

				    uint16_t temp = (src_value - dst_value) & (word_mode ? 0xff : 0xffff);
				    setPSW_n(SIGN(temp, word_mode));
				    setPSW_z(temp == 0);

				    setPSW_v(SIGN((src_value ^ dst_value) & (~dst_value ^ temp), word_mode));

				    setPSW_c(src_value < dst_value);

				    return true;
			    }

		case 0b011: { // BIT/BITB Bit Test Word/Byte
				    src_value = getGAM(src_mode, src_reg, word_mode, false);
				    uint16_t dst_value = getGAM(dst_mode, dst_reg, word_mode, false);
				    uint16_t result = dst_value & src_value;
				    setPSW_n(SIGN(result, word_mode));
				    setPSW_z(result == 0);
				    setPSW_v(false);
				    return true;
			    }

		case 0b100: { // BIC/BICB Bit Clear Word/Byte
				    src_value = getGAM(src_mode, src_reg, word_mode, false);
				    uint16_t a = getGAMAddress(dst_mode, dst_reg, word_mode, false);

				    uint16_t result = b -> readWord(a) & ~src_value;

				    if (dst_mode == 0)
					    putGAM(dst_mode, dst_reg, word_mode, result, false);
				    else
					    b -> write(a, word_mode, result);

				    setPSW_n(SIGN(result, word_mode));
				    setPSW_z(result == 0);
				    setPSW_v(false);
				    return true;
			    }

		case 0b101: { // BIS/BISB Bit Set Word/Byte
				    src_value = getGAM(src_mode, src_reg, word_mode, false);
				    uint16_t a = getGAMAddress(dst_mode, dst_reg, word_mode, false);

				    uint16_t result = b -> readWord(a) | src_value;

				    if (dst_mode == 0)
					    putGAM(dst_mode, dst_reg, word_mode, result, false);
				    else
					    b -> write(a, word_mode, result);

				    setPSW_n(SIGN(result, word_mode));
				    setPSW_z(result == 0);
				    setPSW_v(false);
				    return true;
			    }

		case 0b110: { // ADD/SUB Add/Subtract Word
				    int16_t src_value = getGAM(src_mode, src_reg, false, false);
				    uint16_t da = getGAMAddress(dst_mode, dst_reg, false, false);
				    int16_t dst_value = b -> readWord(da);
				    int16_t result = 0;
				    if (instr & 0x8000) {
					    result = (dst_value + ~src_value + 1) & 0xffff;
					    setPSW_v(sign(src_value) != sign(dst_value) && sign(src_value) == sign(result));
					    setPSW_c(uint16_t(dst_value) < uint16_t(src_value));
				    }
				    else {
					    result = dst_value + src_value;
					    setPSW_v(sign(src_value) == sign(dst_value) && sign(dst_value) != sign(result));
					    setPSW_c(uint16_t(result) < uint16_t(src_value));
				    }
				    setPSW_n(result < 0);
				    setPSW_z(result == 0);
				    if (dst_mode == 0)
					    setRegister(dst_reg, false, result);
				    else
					    b -> writeWord(da, result);
				    return true;
			    }
	}

	return false;
}

bool cpu::additional_double_operand_instructions(const uint16_t instr)
{
	const uint8_t reg = (instr >> 6) & 7;

	const uint8_t dst = instr & 63;
	const uint8_t dst_mode = (dst >> 3) & 7;
	const uint8_t dst_reg = dst & 7;

	int operation = (instr >> 9) & 7;

	switch(operation) {
		case 0: { // MUL
				uint16_t R = getRegister(reg);
				int32_t result = R * getGAM(dst_mode, dst_reg, true, false);

				if (reg & 1)
					setRegister(reg, result >> 16);
				else {
					setRegister(reg, result & 65535);
					setRegister(reg + 1, result >> 16);
				}

				setPSW_n(result < 0);
				setPSW_z(result == 0);
				setPSW_z(result < -32768 || result > 32767);
				return true;
			}

		case 1: { // DIV
				int32_t R0R1 = (getRegister(reg) << 16) | getRegister(reg + 1);
				int32_t divider = getGAM(dst_mode, dst_reg, true, false);

				if (divider == 0) {
					setPSW_n(false);
					setPSW_z(true);
					setPSW_v(true);
					setPSW_c(true);
				}
				else {
					int32_t quot = R0R1 / divider;
					uint16_t rem = R0R1 % divider;

					setRegister(reg, quot);
					setRegister(reg + 1, rem);

					setPSW_n(R0R1 / divider < 0);
					setPSW_z(quot == 0);
					setPSW_v(quot > 0xffff || quot < -0xffff);
					setPSW_c(false);
				}

				return true;
			}

		case 2: { // ASH
				int16_t R = getRegister(reg), oldR = R;
				int8_t shift = dst > 31 ? -(64 - dst) : dst;

				if (shift > 0) {
					R <<= shift - 1;
					setPSW_c(R & 0x8000);
					R <<= 1;
				}
				else if (shift < 0) {
					R >>= -shift - 1;
					setPSW_c(R & 1);
					R >>= 1;
				}

				setPSW_n(R < 0);
				setPSW_z(R == 0);
				setPSW_v(sign(R) != sign(oldR));

				setRegister(reg, R);
				return true;
			}

		case 3: { // ASHC
				uint32_t R0R1 = (getRegister(reg) << 16) | getRegister(reg + 1);
				int16_t shift = getGAM(dst_mode, dst_reg, true, false);

				if (shift > 0) {
					R0R1 <<= (shift & 0b111111) - 1;
					setPSW_c(R0R1 >> 31);
					R0R1 <<= 1;
				}
				else if (shift < 0) {
					R0R1 >>= -(shift & 0b111111) - 1;
					setPSW_c(R0R1 & 1);
					R0R1 >>= 1;
				}

				setRegister(reg, R0R1 & 65535);
				setRegister(reg + 1, R0R1 >> 16);

				setPSW_n(R0R1 >> 31);
				setPSW_z(R0R1 == 0);

				return true;
			}

		case 4: { // XOR (word only)
				uint16_t a = getGAMAddress(dst_mode, dst_reg, false, false);
				uint16_t vl = b->read(a, false) ^ getRegister(reg);;

				if (dst_mode == 0)
					putGAM(dst_mode, dst_reg, false, vl, false);
				else
					b->write(a, false, vl);

				setPSW_n(vl & 0x8000);
				setPSW_z(vl == 0);
				setPSW_v(false);

				return true;
			}

		case 7: { // SOB
			uint16_t oldPC = getPC(); // FIXME gaat dit wel goed voor R7?
			addRegister(reg, false, -1);
			if (getRegister(reg, false)) {
				uint16_t newPC = oldPC - dst * 2;
				setPC(newPC);
			}
			return true;
		}
	}

	return false;
}

bool cpu::single_operand_instructions(const uint16_t instr)
{
	const uint16_t opcode = (instr >> 6) & 0b111111111;
	const uint8_t dst = instr & 63;
	const uint8_t dst_mode = (dst >> 3) & 7;
	const uint8_t dst_reg = dst & 7;
	const bool word_mode = !!(instr & 0x8000);
	uint16_t a = -1;
	int32_t vl = -1;
	uint16_t v = -1;

	switch(opcode) {
		case 0b00000011: // SWAB
			if (word_mode) // handled elsewhere
				return false;
			else {
				a = getGAMAddress(dst_mode, dst_reg, word_mode, false);
				uint8_t t1, t2;
				uint16_t t;
				if (dst_mode == 0) {
					t = getRegister(dst_reg, false);
					t1 = t >> 8;
					t2 = t & 255;
					setRegister(dst_reg, false, (t2 << 8) | t1);
				}
				else {
					t = getRegister(dst_reg, false);
					t1 = b -> readByte(a);
					t2 = b -> readByte(a + 1);

					b -> writeByte(a, t2);
					b -> writeByte(a + 1, t1);
				}

				setPSW_n(t1 & 0x80);
				setPSW_z(t1 == 0);
				setPSW_v(false);
				setPSW_c(false);
				break;
			}

		case 0b000101000: // CLR/CLRB
			a = getGAMAddress(dst_mode, dst_reg, word_mode, false);
			if (dst_mode == 0)
				putGAM(dst_mode, dst_reg, word_mode, 0, false);
			else
				b -> write(a, word_mode, 0);
			setPSW_n(false);
			setPSW_z(true);
			setPSW_v(false);
			setPSW_c(false);
			break;

		case 0b000101001: // COM/COMB
			a = getGAMAddress(dst_mode, dst_reg, word_mode, false);
			vl = b -> read(a, word_mode);
			if (word_mode)
				vl ^= 0xff;
			else
				vl ^= 0xffff;

			setPSW_n(SIGN(vl, word_mode));
			setPSW_z(vl == 0);
			setPSW_v(false);
			setPSW_c(true);

			if (dst_mode == 0)
				putGAM(dst_mode, dst_reg, word_mode, vl, false);
			else
				b -> write(a, word_mode, vl);

			break;

		case 0b000101010: // INC/INCB
			a = getGAMAddress(dst_mode, dst_reg, word_mode, false);
			v = b -> read(a, word_mode);
			vl = (v + 1) & (word_mode ? 0xff : 0xffff);
			setPSW_n(word_mode ? vl > 127 : vl > 32767);
			setPSW_z(vl == 0);
			setPSW_v(word_mode ? v == 0x7f : v == 0x7fff);
			if (dst_mode == 0)
				putGAM(dst_mode, dst_reg, word_mode, vl, false);
			else
				b -> write(a, word_mode, vl);
			break;

		case 0b000101011: // DEC/DECB
			a = getGAMAddress(dst_mode, dst_reg, word_mode, false);
			v = b -> read(a, word_mode);
			vl = (v - 1) & (word_mode ? 0xff : 0xffff);
			setPSW_n(word_mode ? vl > 127 : vl > 32767);
			setPSW_z(vl == 0);
			setPSW_v(word_mode ? v == 0x80 : v == 0x8000);
			if (dst_mode == 0)
				putGAM(dst_mode, dst_reg, word_mode, vl, false);
			else
				b -> write(a, word_mode, vl);
			break;

		case 0b000101100: // NEG/NEGB
			a = getGAMAddress(dst_mode, dst_reg, word_mode, false);
			v = b -> read(a, word_mode);
			vl = word_mode ? uint8_t(-int8_t(v)) : -int16_t(v);
			if (dst_mode == 0)
				putGAM(dst_mode, dst_reg, word_mode, vl, false);
			else
				b -> write(a, word_mode, vl);
			setPSW_n(SIGN(vl, word_mode));
			setPSW_z(vl == 0);
			setPSW_v(word_mode ? vl == 0x80 : vl == 0x8000);
			setPSW_c(vl);
			break;

		case 0b000101101: { // ADC/ADCB
					  a = getGAMAddress(dst_mode, dst_reg, word_mode, false);
					  uint16_t org = b -> read(a, word_mode);
					  uint16_t new_ = org + getPSW_c();
					  if (dst_mode == 0)
						  putGAM(dst_mode, dst_reg, word_mode, new_, false);
					  else
						  b -> write(a, word_mode, new_);
					  setPSW_n(SIGN(new_, word_mode));
					  setPSW_z(new_ == 0);
					  setPSW_v((word_mode ? org == 0x7f : org == 0x7fff) && getPSW_c());
					  setPSW_c((word_mode ? org == 0xff : org == 0xffff) && getPSW_c());
					  break;
				  }

		case 0b000101110: // SBC/SBCB
				  a = getGAMAddress(dst_mode, dst_reg, word_mode, false);
				  //fprintf(stderr, "%d,%d\n", dst_mode, dst_reg);
				  v = b -> read(a, word_mode);
				  vl = (v - getPSW_c()) & (word_mode ? 0xff : 0xffff);
				  if (dst_mode == 0)
					  putGAM(dst_mode, dst_reg, word_mode, vl, false);
				  else
					  b -> write(a, word_mode, vl);
				  setPSW_n(SIGN(vl, word_mode));
				  setPSW_z(vl == 0);
				  setPSW_v(vl == 0x8000);

				  if (v == 0 && getPSW_c())
					  setPSW_c(true);
				  else
					  setPSW_c(false);
				  break;

		case 0b000101111: // TST/TSTB
				  v = getGAM(dst_mode, dst_reg, word_mode, false);
				  setPSW_n(word_mode ? v & 128 : v & 32768);
				  setPSW_z(v == 0);
				  setPSW_v(false);
				  setPSW_c(false);
				  break;

		case 0b000110000: { // ROR/RORB
					  a = getGAMAddress(dst_mode, dst_reg, word_mode, false);
					  uint16_t t = b -> read(a, word_mode);
					  bool new_carry = t & 1;

					  uint16_t temp = 0;
					  if (word_mode) {
						  temp = (t >> 1) | (getPSW_c() << 7);
						  if (dst_mode == 0)
							  putGAM(dst_mode, dst_reg, word_mode, temp, false);
						  else
							  b -> writeByte(a, temp);
					  }
					  else {
						  temp = (t >> 1) | (getPSW_c() << 15);
						  if (dst_mode == 0)
							  putGAM(dst_mode, dst_reg, word_mode, temp, false);
						  else
							  b -> writeWord(a, temp);
					  }

					  setPSW_c(new_carry);

					  //fprintf(stderr, "%04x\n", temp);
					  setPSW_n(SIGN(temp, word_mode));
					  setPSW_z(temp == 0);
					  setPSW_v(getPSW_c() ^ getPSW_n());

					  break;
				  }

		case 0b000110001: { // ROL/ROLB
					  a = getGAMAddress(dst_mode, dst_reg, word_mode, false);
					  uint16_t t = b -> read(a, word_mode);
					  bool new_carry = false;

					  uint16_t temp;
					  if (word_mode) {
						  new_carry = t & 0x80;
						  temp = ((t << 1) | getPSW_c()) & 0xff;
						  if (dst_mode == 0)
							  putGAM(dst_mode, dst_reg, word_mode, temp, false);
						  else
							  b -> writeByte(a, temp);
					  }
					  else {
						  new_carry = t & 0x8000;
						  temp = (t << 1) | getPSW_c();
						  if (dst_mode == 0)
							  putGAM(dst_mode, dst_reg, word_mode, temp, false);
						  else
							  b -> writeWord(a, temp);
					  }

					  setPSW_c(new_carry);

					  setPSW_n(SIGN(temp, word_mode));
					  setPSW_z(temp == 0);
					  setPSW_v(getPSW_c() ^ getPSW_n());

					  break;
				  }

		case 0b000110010: { // ASR/ASRB
					  a = getGAMAddress(dst_mode, dst_reg, word_mode, false);
					  vl = b -> read(a, word_mode);

					  bool hb = word_mode ? vl & 128 : vl & 32768;

					  setPSW_c(vl & 1);
					  vl >>= 1;
					  if (word_mode)
						  vl |= hb << 7;
					  else
						  vl |= hb << 15;

					  if (dst_mode == 0)
						  putGAM(dst_mode, dst_reg, word_mode, vl, false);
					  else
						  b -> write(a, word_mode, vl);

					  setPSW_n(SIGN(vl, word_mode));
					  setPSW_z(vl == 0);
					  setPSW_v(getPSW_n() ^ getPSW_c());
					  break;
				  }

		case 0b00110011: // ASL/ASLB
				  a = getGAMAddress(dst_mode, dst_reg, word_mode, false);
				  vl = b -> read(a, word_mode);
				  v = (vl << 1) & (word_mode ? 0xff : 0xffff);
				  setPSW_n(word_mode ? v & 0x80 : v & 0x8000);
				  setPSW_z(v == 0);
				  setPSW_c(word_mode ? vl & 0x80 : vl & 0x8000);
				  setPSW_v(getPSW_n() ^ getPSW_c());
				  if (dst_mode == 0)
					  putGAM(dst_mode, dst_reg, word_mode, v, false);
				  else
					  b -> write(a, word_mode, v);
				  break;

		case 0b00110101: // MFPD/MFPI
				  // FIXME
				  v = getGAM(dst_mode, dst_reg, word_mode, true);
				  setPSW_n(word_mode ? v & 0x80 : v & 0x8000);
				  setPSW_z(v == 0);
				  setPSW_v(false);
				  pushStack(v);
				  break;

		case 0b00110110: // MTPI/MTPD
				  // FIXME
				  a = getGAMAddress(dst_mode, dst_reg, word_mode, false);
				  v = popStack();
				  setPSW_n(word_mode ? v & 0x80 : v & 0x8000);
				  setPSW_z(v == 0);
				  setPSW_v(false);
				  if (dst_mode == 0)
					  putGAM(dst_mode, dst_reg, word_mode, v, true);
				  else
					  b -> write(a, word_mode, v); // ?
				  break;

		case 0b000110100: // MTPS (put something in PSW)
				  psw = getGAM(dst_mode, dst_reg, word_mode, false);
				  break;

		case 0b000110111: // MFPS (get PSW to something) / SXT
				  if (word_mode) {  // MFPS
				  	putGAM(dst_mode, dst_reg, word_mode, psw, false);
				  }
				  else {  // SXT
					a = getGAMAddress(dst_mode, dst_reg, word_mode, false);
					v = b -> read(a, word_mode);

					vl = getPSW_n() ? -1 : 0;

					setPSW_z(getPSW_n() == false);
					setPSW_v(false);

					if (dst_mode == 0)
						putGAM(dst_mode, dst_reg, word_mode, vl, false);
					else
						b -> write(a, word_mode, vl);
				  }
				  break;

		default:
				  return false;
	}

	return true;
}

bool cpu::conditional_branch_instructions(const uint16_t instr)
{
	const uint8_t opcode = (instr >> 8) & 255;
	const int8_t offset = instr & 255;
	bool take = false;

	switch(opcode) {
		case 0b00000001: // BR
			take = true;
			break;

		case 0b00000010: // BNE
			take = !getPSW_z();
			break;

		case 0b00000011: // BEQ
			take = getPSW_z();
			break;

		case 0b00000100: // BGE
			take = (getPSW_n() ^ getPSW_v()) == false;
			break;

		case 0b00000101: // BLT
			take = getPSW_n() ^ getPSW_v();
			break;

		case 0b00000110: // BGT
			take = ((getPSW_n() ^ getPSW_v()) | getPSW_z()) == false;
			break;

		case 0b00000111: // BLE
			take = (getPSW_n() ^ getPSW_v()) | getPSW_z();
			break;

		case 0b10000000: // BPL
			take = getPSW_n() == false;
			break;

		case 0b10000001: // BMI
			take = getPSW_n() == true;
			break;

		case 0b10000010: // BHI
			take = getPSW_c() == false && getPSW_z() == false;
			break;

		case 0b10000011: // BLOS
			take = getPSW_c() | getPSW_z();
			break;

		case 0b10000100: // BVC
			take = getPSW_v() == false;
			break;

		case 0b10000101: // BVS
			take = getPSW_v();
			break;

		case 0b10000110: // BCC
			take = getPSW_c() == false;
			break;

		case 0b10000111: // BCS / BLO
			take = getPSW_c();
			break;

		default:
			return false;
	}

	if (take)
		addRegister(7, false, offset * 2);

	return true;
}

bool cpu::condition_code_operations(const uint16_t instr)
{
	switch(instr) {
		case 0b0000000010100000: // NOP
		case 0b0000000010110000: // NOP
			return true;
	}

	if ((instr & ~7) == 0000230) { // SPLx
		int level = instr & 7;
		setPSW_spl(level);

		// trap via vector 010
		pushStack(getPSW());
		pushStack(getPC());
		setPSW(b->readWord(012));
		setPC(b->readWord(010));

		fprintf(stderr, "SPL%d, new pc: %06o\n", level, getPC());

		return true;
	}

	if ((instr & ~31) == 0b10100000) { // set condition bits
		bool state = !!(instr & 0b10000);

		if (instr & 0b1000)
			setPSW_n(state);
		if (instr & 0b0100)
			setPSW_z(state);
		if (instr & 0b0010)
			setPSW_v(state);
		if (instr & 0b0001)
			setPSW_c(state);

		return true;
	}

	return false;
}

void cpu::pushStack(const uint16_t v)
{
	if (getRegister(6) == stackLimitRegister) {
		printf("stackLimitRegister reached\n");
		exit(1);
	}

	addRegister(6, false, -2);
	b -> writeWord(getRegister(6, false), v);
}

uint16_t cpu::popStack()
{
	uint16_t temp = b -> readWord(getRegister(6, false));
	addRegister(6, false, 2);
	return temp;
}

void cpu::switchModeToKernel()
{
	int previous_mode = (psw >> 14) & 3;
	psw &= 0007777;
	psw |= previous_mode << 12;
}

bool cpu::misc_operations(const uint16_t instr)
{
	switch(instr) {
		case 0b0000000000000000: // HALT
			// pretend HALT is not executed, proceed
			haltFlag = true;
			return true;

		case 0b0000000000000001: // WAIT
			return true;

		case 0b0000000000000010: // RTI
			setPC(popStack());
			setPSW(popStack());
			return true;

		case 0b0000000000000011: // BPT
			pushStack(getPSW());
			pushStack(getPC());
			setPC(b -> readWord(014));
			setPSW(b -> readWord(016));
			return true;

		case 0b0000000000000100: // IOT
			pushStack(getPSW());
			pushStack(getPC());
			setPC(b -> readWord(020));
			setPSW(b -> readWord(022));
			return true;

		case 0b0000000000000110: // RTT
			setPC(popStack());
			setPSW(popStack());
			return true;

		case 0b0000000000000111: // MFPT
			if (emulateMFPT)
				setRegister(0, true, 1); // PDP-11/44
			else {
				pushStack(getPSW());
				pushStack(getPC());
				setPC(b -> readWord(012));
				setPSW(b -> readWord(014));
			}
			return true;

		case 0b0000000000000101: // RESET
			resetFlag = true;
			return true;
	}

	if ((instr >> 8) == 0b10001000) { // EMT
		pushStack(getPSW());
		pushStack(getPC());
		setPC(b -> readWord(030));
		setPSW(b -> readWord(032));
		return true;
	}

	if ((instr >> 8) == 0b10001001) { // TRAP
		pushStack(getPSW());
		pushStack(getPC());
		switchModeToKernel();
		setPC(b -> readWord(034));
		setPSW(b -> readWord(036));
		return true;
	}

	if ((instr & ~0b111111) == 0b0000000001000000) { // JMP
		int dst_mode = (instr >> 3) & 7, dst_reg = instr & 7;
		bool word_mode = false;
		setPC(getGAMAddress(dst_mode, dst_reg, word_mode, false));
		return true;
	}

	if ((instr & 0b1111111000000000) == 0b0000100000000000) { // JSR
		const int link_reg = (instr >> 6) & 7;
		uint16_t dst_value = getGAMAddress((instr >> 3) & 7, instr & 7, false, false);

		// PUSH link
		pushStack(getRegister(link_reg, false));

		// MOVE PC,link
		setRegister(link_reg, false, getPC());

		// JMP dst
		setPC(dst_value);

		return true;
	}

	if ((instr & 0b1111111111111000) == 0b0000000010000000) { // RTS
		const int link_reg = instr & 7;

		// MOVE link, PC
		setPC(getRegister(link_reg, false));
		uint16_t temp = getPC();

		// POP link
		setRegister(link_reg, false, popStack());

		return true;
	}

	return false;
}

void cpu::busError()
{
	fprintf(stderr, "BUS ERROR\n");

	trap(4);
}

void cpu::trap(const uint16_t vector)
{
	pushStack(getPSW());
	pushStack(getPC());
	setPSW(b -> readWord(vector + 2));
	setPC(b -> readWord(vector + 0));

<<<<<<< HEAD
=======
	setPSW(b->readWord(vector + 2));
	setPC (b->readWord(vector + 0));

>>>>>>> edf94487
	fprintf(stderr, "TRAP %o: PC is now %06o\n", vector, getPC());
}

std::pair<std::string, int> cpu::addressing_to_string(const uint8_t mode_register, const uint16_t pc)
{
#if !defined(ESP32)
	assert(mode_register < 64);

	int         pc_offset = 0;

	uint16_t    next_word = b->readWord(pc & 65535);

	int         reg       = mode_register & 7;

	std::string reg_name;
	if (reg == 6)
		reg_name = "SP";
	else if (reg == 7)
		reg_name = "PC";
	else
		reg_name = format("R%d", reg);

	switch(mode_register >> 3) {
		case 0:
			return { reg_name, 2 };

		case 1:
			return { format("(%s)", reg_name.c_str()), 2 };

		case 2:
			if (reg == 7)
				return { format("#%06o", next_word), 4 };

			return { format("(%s)+", reg_name.c_str()), 2 };

		case 3:
			if (reg == 7)
				return { format("@#%06o", next_word), 4 };

			return { format("@(%s)+", reg_name.c_str()), 2 };

		case 4:
			return { format("-(%s)", reg_name.c_str()), 2 };

		case 5:
			return { format("@-(%s)", reg_name.c_str()), 2 };

		case 6:
			if (reg == 7)
				return { format("%06o", (pc + next_word + 2) & 65535), 4 };

			return { format("o%o(%s)", next_word, reg_name.c_str()), 4 };

		case 7:
			if (reg == 7)
				return { format("@%06o", next_word), 4 };

			return { format("@o%o(%s)", next_word, reg_name.c_str()), 4 };
	}
#endif
	return { "??", 0 };
}

void cpu::disassemble()
{
#if !defined(ESP32)
	uint16_t    pc            = getPC();
	uint16_t    instruction   = b->readWord(pc);

	bool        word_mode     = !!(instruction & 0x8000);
	std::string word_mode_str = word_mode ? "B" : "";
	uint8_t     ado_opcode    = (instruction >>  9) &  7;  // additional double operand
        uint8_t     do_opcode     = (instruction >> 12) &  7;  // double operand
	uint8_t     so_opcode     = (instruction >>  6) & 63;  // single operand

	std::string text;
	std::string name;

	std::string space = " ";
	std::string comma = ",";

	uint8_t     src_register  = (instruction >> 6) & 63;
	uint8_t     dst_register  = (instruction >> 0) & 63;

	// TODO: 100000011

	if (do_opcode == 0b000) {
		auto dst_text = addressing_to_string(dst_register, pc);

		// single_operand_instructions
		switch(so_opcode) {
			case 0b00000011:
				text = "SWAB " + dst_text.first;
				break;

			case 0b000101000:
				name = "CLR";
				break;

			case 0b000101001:
				name = "COM";
				break;

			case 0b000101010:
				name = "INC";
				break;

			case 0b000101011:
				name = "DEC";
				break;

			case 0b000101100:
				name = "NEG";
				break;

			case 0b000101101:
				name = "ADC";
				break;

			case 0b000101110:
				name = "SBC";
				break;

			case 0b000101111:
				name = "TST";
				break;

			case 0b000110000:
				name = "ROR";
				break;

			case 0b000110001:
				name = "ROL";
				break;

			case 0b000110010:
				name = "ASR";
				break;

			case 0b00110011:
				name = "ASL";
				break;

			case 0b00110101:
				name = word_mode ? "MFPD" : "MFPI";
				break;

			case 0b00110110:
				name = word_mode ? "MTPD" : "MTPI";
				break;

			case 0b000110100:
				if (word_mode == false)
					name = "MTPS";
				break;

			case 0b000110111:
				if (word_mode == false)
					name = "SXT";
				else
					name = "MFPS";
				break;
		}

		if (text.empty() && name.empty() == false)
			text = name + word_mode_str + space + dst_text.first;
	}
	else if (do_opcode == 0b111) {
		std::string src_text = format("R%d", (instruction >> 6) & 7);
		auto        dst_text = addressing_to_string(dst_register, pc);
		uint8_t     dst      = instruction & 63;

		switch(ado_opcode) {  // additional double operand
			case 0:
				name = "MUL";
				break;

			case 1:
				name = "DIV";
				break;

			case 2:
				text = format("ASH %s,%d", src_text.c_str(), dst > 31 ? -(64 - dst) : dst);
				break;

			case 3:
				name = "ASHC";
				break;

			case 4:
				name = "XOR";
				break;

			case 7:
				text = std::string("SOB ") + src_text;
				break;
		}

		if (text.empty() && name.empty() == false)
			text = name + space + src_text + comma + dst_text.first;
	}
	else {
		switch(do_opcode) {
			case 0b001:
				name = "MOV";
				break;

			case 0b010:
				name = "CMP";
				break;

			case 0b011:
				name = "BIT";
				break;

			case 0b100:
				name = "BIC";
				break;

			case 0b101:
				name = "BIS";
				break;

			case 0b110:
				if (word_mode)
					name = "SUB";
				else
					name = "ADD";
				break;
		}

		auto src_text = addressing_to_string(src_register, (pc + 2) & 65535);
		auto dst_text = addressing_to_string(dst_register, (pc + src_text.second) & 65535);

		text = name + word_mode_str + space + src_text.first + comma + dst_text.first;
	}

	if (text.empty()) {  // conditional branch instructions
		uint8_t  cb_opcode = (instruction >> 8) & 255;
		int8_t   offset    = instruction & 255;
		uint16_t new_pc    = (pc + 2 + offset * 2) & 65535;

		switch(cb_opcode) {
			case 0b00000001:
				name = "BR";
				break;

			case 0b00000010:
				name = "BNE";
				break;

			case 0b00000011:
				name = "BEQ";
				break;

			case 0b00000100:
				name = "BGE";
				break;

			case 0b00000101:
				name = "BLT";
				break;

			case 0b00000110:
				name = "BGT";
				break;

			case 0b00000111:
				name = "BLE";
				break;

			case 0b10000000:
				name = "BPL";
				break;

			case 0b10000001:
				name = "BMI";
				break;

			case 0b10000010:
				name = "BHI";
				break;

			case 0b10000011:
				name = "BLOS";
				break;

			case 0b10000100:
				name = "BVC";
				break;

			case 0b10000101:
				name = "BVS";
				break;

			case 0b10000110:
				name = "BCC";
				break;

			case 0b10000111:
				name = "BCS/BLO";
				break;
		}

		if (text.empty() && name.empty() == false)
			text = name + space + format("%06o", new_pc);
	}

	if (text.empty()) {
		if ((instruction & ~7) == 0000230)
			text = format("SPL%d", instruction & 7);

		if ((instruction & ~31) == 0b10100000) { // set condition bits
			text = instruction & 0b10000 ? "SE" : "CL";

			if (instruction & 0b1000)
				text += "N";
			if (instruction & 0b0100)
				text += "Z";
			if (instruction & 0b0010)
				text += "V";
			if (instruction & 0b0001)
				text += "C";
		}

		switch(instruction) {
			case 0b0000000010100000:
			case 0b0000000010110000:
				text = "NOP";
				break;

			case 0b0000000000000000:
				text = "HALT";
				break;

			case 0b0000000000000001:
				text = "WAIT";
				break;

			case 0b0000000000000010:
				text = "RTI";
				break;

			case 0b0000000000000011:
				text = "BPT";
				break;

			case 0b0000000000000100:
				text = "IOT";
				break;

			case 0b0000000000000110:
				text = "RTT";
				break;

			case 0b0000000000000111:
				text = "MFPT";
				break;

			case 0b0000000000000101:
				text = "RESET";
				break;
		}

		if ((instruction >> 8) == 0b10001000)
			text = format("EMT %d", instruction & 255);

		if ((instruction >> 8) == 0b10001001)
			text = format("TRAP %d", instruction & 255);

		if ((instruction & ~0b111111) == 0b0000000001000000) {
			auto dst_text = addressing_to_string(src_register, pc);

			text = std::string("JMP ") + dst_text.first;
		}

		if ((instruction & 0b1111111000000000) == 0b0000100000000000) {
			auto dst_text = addressing_to_string(src_register, pc);

			text = std::string("JSR ") + dst_text.first;
		}

		if ((instruction & 0b1111111111111000) == 0b0000000010000000)
			text = "RTS";
	}

	if (text.empty())
		text = "???";

	fprintf(stderr, "R0: %06o, R1: %06o, R2: %06o, R3: %06o, R4: %06o, R5: %06o, SP: %06o, PC: %06o, PSW: %d%d|%d|%d|%d%d%d%d%d, instr: %06o: %s\n",
			getRegister(0), getRegister(1), getRegister(2), getRegister(3), getRegister(4), getRegister(5),
			sp[psw >> 14], pc,
			psw >> 14, (psw >> 12) & 3, (psw >> 11) & 1, (psw >> 5) & 7, !!(psw & 16), !!(psw & 8), !!(psw & 4), !!(psw & 2), psw & 1,
			instruction, text.c_str());
#endif
}

bool cpu::step()
{
	if (getPC() & 1)
		busError();

	disassemble();

	b -> setMMR2(getPC());
	uint16_t instr = b->readWord(getPC());
	addRegister(7, false, 2);

	if (double_operand_instructions(instr))
		goto ok;

	if (conditional_branch_instructions(instr))
		goto ok;

	if (condition_code_operations(instr))
		goto ok;

	if (misc_operations(instr))
		goto ok;

	fprintf(stderr, "UNHANDLED instruction %o\n\n", instr);

	{
		FILE *fh = fopen("fail.dat", "wb");
		if (fh) {
			for(int i=0; i<256; i++)
				fputc(b -> readByte(getPC() - 2 + i), fh);
			fclose(fh);
		}
	}
	busError();
	exit(1);
	return false;

ok:
	return haltFlag; // return flags that indicate that special attention is required
}<|MERGE_RESOLUTION|>--- conflicted
+++ resolved
@@ -1111,15 +1111,10 @@
 {
 	pushStack(getPSW());
 	pushStack(getPC());
-	setPSW(b -> readWord(vector + 2));
-	setPC(b -> readWord(vector + 0));
-
-<<<<<<< HEAD
-=======
+
 	setPSW(b->readWord(vector + 2));
 	setPC (b->readWord(vector + 0));
 
->>>>>>> edf94487
 	fprintf(stderr, "TRAP %o: PC is now %06o\n", vector, getPC());
 }
 
