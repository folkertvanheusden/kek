--- conflicted
+++ resolved
@@ -1661,14 +1661,10 @@
 		b->addToMMR1(-2, 6);
 	}
 
-<<<<<<< HEAD
 	setPC(b->readWord(vector + 0, d_space));
-=======
+
 	if (!is_interrupt)
 		b->setMMR0Bit(12);  // it's a trap
-
-	setPC(b->readWord(vector + 0));
->>>>>>> 65742ab9
 
 	// switch to kernel mode & update 'previous mode'
 	uint16_t new_psw = b->readWord(vector + 2, d_space) & 0147777;  // mask off old 'previous mode'
