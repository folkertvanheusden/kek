// (C) 2018-2022 by Folkert van Heusden
// Released under Apache License v2.0
#include <assert.h>
#include <stdio.h>
#include <stdlib.h>
#include <string.h>

#include "cpu.h"
#include "gen.h"
#include "log.h"
#include "utils.h"

#define SIGN(x, wm) ((wm) ? (x) & 0x80 : (x) & 0x8000)

#define IS_0(x, wm) ((wm) ? ((x) & 0xff) == 0 : (x) == 0)

cpu::cpu(bus *const b, std::atomic_uint32_t *const event) : b(b), event(event)
{
	reset();
}

cpu::~cpu()
{
}

void cpu::init_interrupt_queue()
{
	queued_interrupts.clear();

	for(int level=0; level<8; level++)
		queued_interrupts.insert({ level, { } });
}

void cpu::emulation_start()
{
	instruction_count = 0;

	running_since = get_ms();
}

bool cpu::check_breakpoint()
{
	return breakpoints.find(getPC()) != breakpoints.end();
}

void cpu::set_breakpoint(const uint16_t addr)
{
	breakpoints.insert(addr);
}

void cpu::remove_breakpoint(const uint16_t addr)
{
	breakpoints.erase(addr);
}

std::set<uint16_t> cpu::list_breakpoints()
{
	return breakpoints;
}

uint64_t cpu::get_instructions_executed_count()
{
	// this may wreck havoc as it is not protected by a mutex
	// but a mutex would slow things down too much (as would
	// do an atomic)
	return instruction_count;
}

std::tuple<double, double, uint64_t> cpu::get_mips_rel_speed()
{
	uint64_t instr_count = get_instructions_executed_count();

        uint32_t t_diff = get_ms() - running_since;

        double mips = instr_count / (1000.0 * t_diff);

        // see https://retrocomputing.stackexchange.com/questions/6960/what-was-the-clock-speed-and-ips-for-the-original-pdp-11
        constexpr double pdp11_clock_cycle = 150;  // ns, for the 11/70
        constexpr double pdp11_mhz = 1000.0 / pdp11_clock_cycle;
        constexpr double pdp11_avg_cycles_per_instruction = (1 + 5) / 2.0;
        constexpr double pdp11_estimated_mips = pdp11_mhz / pdp11_avg_cycles_per_instruction;

	return { mips, mips * 100 / pdp11_estimated_mips, instr_count };
}

void cpu::reset()
{
	memset(regs0_5, 0x00, sizeof regs0_5);
	memset(sp, 0x00, sizeof sp);
	pc = 0;
	psw = 7 << 5;
	fpsr = 0;
	runMode = false;
	init_interrupt_queue();
}

uint16_t cpu::getRegister(const int nr, const int mode, const bool sp_prev_mode) const
{
	if (nr < 6)
		return regs0_5[mode][nr];

	if (nr == 6) {
		if (sp_prev_mode)
			return sp[(getPSW() >> 12) & 3];

		return sp[getPSW() >> 14];
	}

	return pc;
}

uint16_t cpu::getRegister(const int nr) const
{
	if (nr < 6)
		return regs0_5[getBitPSW(11)][nr];

	if (nr == 6)
		return sp[getPSW() >> 14];

	return pc;
}

void cpu::setRegister(const int nr, const bool set, const bool prev_mode, const uint16_t value)
{
	if (nr < 6)
		regs0_5[set][nr] = value;
	else if (nr == 6) {
		if (prev_mode)
			sp[(getPSW() >> 12) & 3] = value;
		else
			sp[getPSW() >> 14] = value;
	}
	else {
		pc = value;
	}
}

void cpu::setRegisterLowByte(const int nr, const bool word_mode, const uint16_t value)  // prev_mode == false
{
	if (word_mode) {
		uint16_t v = getRegister(nr);

		v &= 0xff00;

		assert(value < 256);
		v |= value;

		setRegister(nr, v);
	}
	else {
		setRegister(nr, value);
	}
}

bool cpu::put_result(const uint16_t a, const uint8_t dst_mode, const uint8_t dst_reg, const bool word_mode, const uint16_t value)
{
	if (dst_mode == 0) {
		setRegisterLowByte(dst_reg, word_mode, value);

		return true;
	}

	b->write(a, word_mode, value, false);
	
	return a != ADDR_PSW;
}

uint16_t cpu::addRegister(const int nr, const bool prev_mode, const uint16_t value)
{
	if (nr < 6)
		return regs0_5[getBitPSW(11)][nr] += value;

	if (nr == 6) {
		if (prev_mode)
			return sp[(getPSW() >> 12) & 3] += value;

		return sp[getPSW() >> 14] += value;
	}

	return pc += value;
}

bool cpu::getBitPSW(const int bit) const
{
	return (psw >> bit) & 1;
}

bool cpu::getPSW_c() const
{
	return getBitPSW(0);
}

bool cpu::getPSW_v() const
{
	return getBitPSW(1);
}

bool cpu::getPSW_z() const
{
	return getBitPSW(2);
}

bool cpu::getPSW_n() const
{
	return getBitPSW(3);
}

void cpu::setBitPSW(const int bit, const bool v)
{
	const uint16_t mask = 1 << bit;

	if (v)
		psw |= mask;
	else
		psw &= ~mask;
}

void cpu::setPSW_c(const bool v)
{
	setBitPSW(0, v);
}

void cpu::setPSW_v(const bool v)
{
	setBitPSW(1, v);
}

void cpu::setPSW_z(const bool v)
{
	setBitPSW(2, v);
}

void cpu::setPSW_n(const bool v)
{
	setBitPSW(3, v);
}

void cpu::setPSW_spl(const int v)
{
	psw &= ~(7 << 5);
	psw |= v << 5;
}

int cpu::getPSW_spl() const
{
	return (psw >> 5) & 7;
}

void cpu::setPSW(uint16_t v, const bool limited)
{
	if (limited) {
		v &= 0174037;

		v |= psw & 0174340;
	}

	psw = v;
}

bool cpu::check_queued_interrupts()
{
	std::unique_lock<std::mutex> lck(qi_lock);

	uint8_t current_level = getPSW_spl();

	// uint8_t start_level = current_level <= 3 ? 0 : current_level + 1;
	uint8_t start_level = current_level + 1;

	for(uint8_t i=start_level; i < 8; i++) {
		auto interrupts = queued_interrupts.find(i);

		if (interrupts->second.empty() == false) {
			auto    vector = interrupts->second.begin();

			uint8_t v      = *vector;

			interrupts->second.erase(vector);

			DOLOG(debug, true, "Invoking interrupt vector %o (IPL %d, current: %d)", v, i, current_level);

			trap(v, i, true);

			return true;
		}
	}
	
	return false;
}

void cpu::queue_interrupt(const uint8_t level, const uint8_t vector)
{
	std::unique_lock<std::mutex> lck(qi_lock);

	auto it = queued_interrupts.find(level);

	it->second.insert(vector);

	DOLOG(debug, true, "Queueing interrupt vector %o (IPL %d, current: %d), n: %zu", vector, level, getPSW_spl(), it->second.size());
}

void cpu::addToMMR1(const uint8_t mode, const uint8_t reg, const bool word_mode)
{
	if (mode == 0 || mode == 1 || (b->getMMR0() & 0160000 /* bits frozen? */))
		return;

	bool neg = mode == 4 || mode == 5;

	if (!word_mode || reg >= 6 || mode == 6 || mode == 7)
		b->addToMMR1(neg ? -2 : 2, reg);
	else
		b->addToMMR1(neg ? -1 : 1, reg);
}

// GAM = general addressing modes
uint16_t cpu::getGAM(const uint8_t mode, const uint8_t reg, const bool word_mode, const bool prev_mode)
{
	uint16_t next_word = 0;
	uint16_t temp      = 0;

	int      set       = getBitPSW(11);

	switch(mode) {
		case 0: // 000 
			return getRegister(reg, set, prev_mode) & (word_mode ? 0xff : 0xffff);
		case 1:
			return b -> read(getRegister(reg, set, prev_mode), word_mode, prev_mode);
		case 2:
			temp = b -> read(getRegister(reg, set, prev_mode), word_mode, prev_mode);
			addRegister(reg, prev_mode, !word_mode || reg == 7 || reg == 6 ? 2 : 1);
			return temp;
		case 3:
			temp = b -> read(b -> read(getRegister(reg, set, prev_mode), false, prev_mode), word_mode, prev_mode);
			addRegister(reg, prev_mode, 2);
			return temp;
		case 4:
			addRegister(reg, prev_mode, !word_mode || reg == 7 || reg == 6 ? -2 : -1);
			return b -> read(getRegister(reg, set, prev_mode), word_mode, prev_mode);
		case 5:
			addRegister(reg, prev_mode, -2);
			return b -> read(b -> read(getRegister(reg, set, prev_mode), false, prev_mode), word_mode, prev_mode);
		case 6:
			next_word = b -> read(getPC(), false, prev_mode);
			addRegister(7, prev_mode, + 2);
			temp = b -> read(getRegister(reg, set, prev_mode) + next_word, word_mode, prev_mode);
			return temp;
		case 7:
			next_word = b -> read(getPC(), false, prev_mode);
			addRegister(7, prev_mode, + 2);
			return b -> read(b -> read(getRegister(reg, set, prev_mode) + next_word, false, prev_mode), word_mode, prev_mode);
	}

	return -1;
}

bool cpu::putGAM(const uint8_t mode, const int reg, const bool word_mode, const uint16_t value, bool const prev_mode)
{
	uint16_t next_word = 0;
	int      addr      = -1;

	int      set       = getBitPSW(11);

	switch(mode) {
		case 0:
			setRegister(reg, prev_mode, value);
			break;
		case 1:
			addr = getRegister(reg, set, prev_mode);
			b -> write(addr, word_mode, value, false);
			break;
		case 2:
			addr = getRegister(reg, set, prev_mode);
			b -> write(addr, word_mode, value, false);
			addRegister(reg, prev_mode, !word_mode || reg == 7 || reg == 6 ? 2 : 1);
			break;
		case 3:
			addr = b -> readWord(getRegister(reg, set, prev_mode));
			b -> write(addr, word_mode, value, false);
			addRegister(reg, prev_mode, 2);
			break;
		case 4:
			addRegister(reg, prev_mode, !word_mode || reg == 7 || reg == 6 ? -2 : -1);
			b -> write(getRegister(reg, set, prev_mode), word_mode, value, false);
			break;
		case 5:
			addRegister(reg, prev_mode, -2);
			addr = b -> readWord(getRegister(reg, set, prev_mode));
			b -> write(addr, word_mode, value, false);
			break;
		case 6:
			next_word = b -> readWord(getPC());
			addRegister(7, prev_mode, 2);
			addr = (getRegister(reg, set, prev_mode) + next_word) & 0xffff;
			b -> write(addr, word_mode, value, false);
			break;
		case 7:
			next_word = b -> readWord(getPC());
			addRegister(7, prev_mode, 2);
			addr = b -> readWord(getRegister(reg, set, prev_mode) + next_word);
			b -> write(addr, word_mode, value, false);
			break;

		default:
			// error
			break;
	}

	return addr == -1 || addr != ADDR_PSW;
}

uint16_t cpu::getGAMAddress(const uint8_t mode, const int reg, const bool word_mode, const bool prev_mode)
{
	uint16_t next_word = 0;
	uint16_t temp      = 0;

	int      set       = getBitPSW(11);

	switch(mode) {
		case 0:
			// registers are also mapped in memory
			return 0177700 + reg;
		case 1:
			return getRegister(reg, set, prev_mode);
		case 2:
			temp = getRegister(reg, set, prev_mode);
			addRegister(reg, prev_mode, !word_mode || reg == 6 || reg == 7 ? 2 : 1);
			return temp;
		case 3:
			temp = b -> readWord(getRegister(reg, set, prev_mode));
			addRegister(reg, prev_mode, 2);
			return temp;
		case 4:
			addRegister(reg, prev_mode, !word_mode || reg == 6 || reg == 7 ? -2 : -1);
			return getRegister(reg, set, prev_mode);
		case 5:
			addRegister(reg, prev_mode, -2);
			return b -> readWord(getRegister(reg, set, prev_mode));
		case 6:
			next_word = b -> readWord(getPC());
			addRegister(7, prev_mode, 2);
			return getRegister(reg, set, prev_mode) + next_word;
		case 7:
			next_word = b -> readWord(getPC());
			addRegister(7, prev_mode, 2);
			return b -> readWord(getRegister(reg, set, prev_mode) + next_word);
	}

	return -1;
}

bool cpu::double_operand_instructions(const uint16_t instr)
{
	const bool    word_mode = !!(instr & 0x8000);

	const uint8_t operation = (instr >> 12) & 7;

	if (operation == 0b000)
		return single_operand_instructions(instr);

	if (operation == 0b111)
		return additional_double_operand_instructions(instr);

	const uint8_t src        = (instr >> 6) & 63;
	const uint8_t src_mode   = (src >> 3) & 7;
	const uint8_t src_reg    = src & 7;

	const uint16_t src_value = operation == 0b110 ? 0 : getGAM(src_mode, src_reg, word_mode, false);

	const uint8_t dst        = instr & 63;
	const uint8_t dst_mode   = (dst >> 3) & 7;
	const uint8_t dst_reg    = dst & 7;

	bool set_flags  = true;

	switch(operation) {
		case 0b001: { // MOV/MOVB Move Word/Byte
				    addToMMR1(src_mode, src_reg, word_mode);

				    if (word_mode && dst_mode == 0)
					    setRegister(dst_reg, false, int8_t(src_value));  // int8_t: sign extension
				    else
					    set_flags = putGAM(dst_mode, dst_reg, word_mode, src_value, false);

				    addToMMR1(dst_mode, dst_reg, word_mode);

				    if (set_flags) {
					    setPSW_n(SIGN(src_value, word_mode));
					    setPSW_z(IS_0(src_value, word_mode));
					    setPSW_v(false);
				    }

				    return true;
			    }

		case 0b010: { // CMP/CMPB Compare Word/Byte
				    addToMMR1(src_mode, src_reg, word_mode);

				    uint16_t dst_value = getGAM(dst_mode, dst_reg, word_mode, false);

				    uint16_t temp      = (src_value - dst_value) & (word_mode ? 0xff : 0xffff);

				    addToMMR1(dst_mode, dst_reg, word_mode);

				    setPSW_n(SIGN(temp, word_mode));
				    setPSW_z(IS_0(temp, word_mode));
				    setPSW_v(SIGN((src_value ^ dst_value) & (~dst_value ^ temp), word_mode));
				    setPSW_c(src_value < dst_value);

				    return true;
			    }

		case 0b011: { // BIT/BITB Bit Test Word/Byte
				    uint16_t dst_value = getGAM(dst_mode, dst_reg, word_mode, false);
				    uint16_t result    = (dst_value & src_value) & (word_mode ? 0xff : 0xffff);

				    setPSW_n(SIGN(result, word_mode));
				    setPSW_z(IS_0(result, word_mode));
				    setPSW_v(false);

				    return true;
			    }

		case 0b100: { // BIC/BICB Bit Clear Word/Byte
				    uint16_t a      = getGAMAddress(dst_mode, dst_reg, word_mode, false);

				    uint16_t result = b->read(a, word_mode, false) & ~src_value;

				    if (put_result(a, dst_mode, dst_reg, word_mode, result)) {
					    setPSW_n(SIGN(result, word_mode));
					    setPSW_z(IS_0(result, word_mode));
					    setPSW_v(false);
				    }

				    return true;
			    }

		case 0b101: { // BIS/BISB Bit Set Word/Byte
				    uint16_t a      = getGAMAddress(dst_mode, dst_reg, word_mode, false);

				    uint16_t result = b->read(a, word_mode, false) | src_value;

				    if (put_result(a, dst_mode, dst_reg, word_mode, result)) {
					    setPSW_n(SIGN(result, word_mode));
					    setPSW_z(IS_0(result, word_mode));
					    setPSW_v(false);
				    }

				    return true;
			    }

		case 0b110: { // ADD/SUB Add/Subtract Word
				    int16_t  ssrc_value = getGAM(src_mode, src_reg, false, false);

				    uint16_t dst_addr   = getGAMAddress(dst_mode, dst_reg, false, false);
				    int16_t  dst_value  = b->readWord(dst_addr);
				    int16_t  result     = 0;

				    bool     set_flags  = dst_addr != ADDR_PSW;

				    if (instr & 0x8000) {
					    result = (dst_value - ssrc_value) & 0xffff;

					    if (set_flags) {
						    setPSW_v(sign(ssrc_value) != sign(dst_value) && sign(ssrc_value) == sign(result));
						    setPSW_c(uint16_t(dst_value) < uint16_t(ssrc_value));
					    }
				    }
				    else {
					    result = (dst_value + ssrc_value) & 0xffff;

					    if (set_flags) {
						    setPSW_v(sign(ssrc_value) == sign(dst_value) && sign(dst_value) != sign(result));
						    setPSW_c(uint16_t(result) < uint16_t(ssrc_value));
					    }
				    }

				    if (set_flags) {
					    setPSW_n(result < 0);
					    setPSW_z(result == 0);
				    }

				    if (dst_mode == 0)
					    setRegister(dst_reg, false, result);
				    else
					    b->writeWord(dst_addr, result);

				    return true;
			    }
	}

	return false;
}

bool cpu::additional_double_operand_instructions(const uint16_t instr)
{
	const uint8_t reg = (instr >> 6) & 7;

	const uint8_t dst = instr & 63;
	const uint8_t dst_mode = (dst >> 3) & 7;
	const uint8_t dst_reg = dst & 7;

	int operation = (instr >> 9) & 7;

	switch(operation) {
		case 0: { // MUL
				int16_t R1     = getRegister(reg);
				int16_t R2     = getGAM(dst_mode, dst_reg, true, false);
				int32_t result = R1 * R2;

				setRegister(reg, result >> 16);
				setRegister(reg | 1, result & 65535);

				setPSW_n(result < 0);
				setPSW_z(result == 0);
				setPSW_v(false);
				setPSW_c(result < -32768 || result > 32767);
				return true;
			}

		case 1: { // DIV
				int16_t divider = getGAM(dst_mode, dst_reg, false, false);

				if (divider == 0) {  // divide by zero
					setPSW_n(false);
					setPSW_z(true);
					setPSW_v(true);
					setPSW_c(true);

					return true;
				}

				int32_t R0R1    = (getRegister(reg) << 16) | getRegister(reg | 1);

				int32_t  quot   = R0R1 / divider;
				uint16_t rem    = R0R1 % divider;

				// TODO: handle results out of range

				setPSW_n(quot < 0);
				setPSW_z(quot == 0);
				setPSW_c(false);

				if (quot > 32767 || quot < -32768) {
					setPSW_v(true);

					return true;
				}

				setRegister(reg, quot);
				setRegister(reg | 1, rem);

				setPSW_v(false);

				return true;
			}

		case 2: { // ASH
				uint32_t R     = getRegister(reg), oldR = R;
				uint16_t shift = getGAM(dst_mode, dst_reg, false, false) & 077;
				bool     sign  = SIGN(R, false);

				// extend sign-bit
				if (sign)
					R |= 0xffff0000;
				
				if (shift == 0) {
					setPSW_c(false);
				}
				else if (shift < 32) {
					R <<= shift;
					setPSW_c(R & 0x10000);
				}
				else if (shift == 32) {
					R = -sign;

					setPSW_c(sign);
				}
				else {
					int shift_n = (64 - shift) - 1;

					R >>= shift_n;

					setPSW_c(R & 1);

					R >>= 1;
				}

				R &= 0xffff;

				setPSW_n(SIGN(R, false));
				setPSW_z(R == 0);
				setPSW_v(SIGN(R, false) != SIGN(oldR, false));

				setRegister(reg, R);

				return true;
			}

		case 3: { // ASHC
				uint32_t R0R1  = (getRegister(reg) << 16) | getRegister(reg | 1);
				uint16_t shift = getGAM(dst_mode, dst_reg, false, false) & 077;
				bool     sign  = R0R1 & 0x80000000;

				setPSW_v(false);

				if (shift == 0)
					setPSW_c(false);
				else if (shift < 32) {
					R0R1 <<= shift - 1;

					setPSW_c(R0R1 >> 31);

					R0R1 <<= 1;
				}
				else if (shift == 32) {
					R0R1 = -sign;

					setPSW_c(sign);
				}
				else {
					int shift_n = (64 - shift) - 1;

					// extend sign-bit
					if (sign)  // convert to unsigned 64b int & extend sign
					{
						R0R1 = (uint64_t(R0R1) | 0xffffffff00000000ll) >> shift_n;

						setPSW_c(R0R1 & 1);

						R0R1 = (uint64_t(R0R1) | 0xffffffff00000000ll) >> 1;
					}
					else {
						R0R1 >>= shift_n;

						setPSW_c(R0R1 & 1);

						R0R1 >>= 1;
					}
				}

				bool new_sign = R0R1 & 0x80000000;
				setPSW_v(sign != new_sign);

				setRegister(reg, R0R1 >> 16);
				setRegister(reg | 1, R0R1 & 65535);

				setPSW_n(R0R1 & 0x80000000);
				setPSW_z(R0R1 == 0);

				return true;
			}

		case 4: { // XOR (word only)
				uint16_t a         = getGAMAddress(dst_mode, dst_reg, false, false);
				uint16_t vl        = b->read(a, false, false) ^ getRegister(reg);
				bool     set_flags = true;

				if (dst_mode == 0)
					putGAM(dst_mode, dst_reg, false, vl, false);
				else {
					b->write(a, false, vl, false);

					set_flags = a != ADDR_PSW;
				}

				if (set_flags) {
					setPSW_n(vl & 0x8000);
					setPSW_z(vl == 0);
					setPSW_v(false);
				}

				return true;
			}

		case 7: { // SOB
				addRegister(reg, false, -1);

				if (getRegister(reg)) {
					uint16_t newPC = getPC() - dst * 2;

					setPC(newPC);
				}

				return true;
			}
	}

	return false;
}

bool cpu::single_operand_instructions(const uint16_t instr)
{
	const uint16_t opcode    = (instr >> 6) & 0b111111111;
	const uint8_t  dst       = instr & 63;
	const uint8_t  dst_mode  = (dst >> 3) & 7;
	const uint8_t  dst_reg   = dst & 7;
	const bool     word_mode = !!(instr & 0x8000);
	bool           set_flags = true;

	switch(opcode) {
		case 0b00000011: { // SWAB
					 if (word_mode) // handled elsewhere
						 return false;
					 else {
						 uint16_t v = 0;

						 if (dst_mode == 0) {
							 v = getRegister(dst_reg);

							 v = ((v & 0xff) << 8) | (v >> 8);

							 setRegister(dst_reg, false, v);
						 }
						 else {
							 uint16_t a = getGAMAddress(dst_mode, dst_reg, word_mode, false);
							 v = b->readWord(a);

							 v = ((v & 0xff) << 8) | (v >> 8);

							 set_flags = a != ADDR_PSW;

							 b->writeWord(a, v);
						 }

						 if (set_flags) {
							 setPSW_n(v & 0x80);
							 setPSW_z((v & 0xff) == 0);
							 setPSW_v(false);
							 setPSW_c(false);
						 }
					 }

					 break;
				 }

		case 0b000101000: { // CLR/CLRB
					  if (dst_mode == 0) {
						  uint16_t r = 0;

						  // CLRB only clears the least significant byte
						  if (word_mode)
							  r = getGAM(dst_mode, dst_reg, false, false) & 0xff00;

						  putGAM(dst_mode, dst_reg, false, r, false);
					  }
					  else {
						  uint16_t a = getGAMAddress(dst_mode, dst_reg, word_mode, false);

						  set_flags = a != ADDR_PSW;

						  b -> write(a, word_mode, 0, false);
					  }

					  if (set_flags) {
						  setPSW_n(false);
						  setPSW_z(true);
						  setPSW_v(false);
						  setPSW_c(false);
					  }

					  break;
				  }

		case 0b000101001: { // COM/COMB
					  if (dst_mode == 0) {
						  uint16_t v = getRegister(dst_reg);

						  if (word_mode)
							  v ^= 0xff;
						  else
							  v ^= 0xffff;

						  setPSW_n(SIGN(v, word_mode));
						  setPSW_z(IS_0(v, word_mode));
						  setPSW_v(false);
						  setPSW_c(true);

						  setRegister(dst_reg, false, v);
					  }
					  else {
						  uint16_t a = getGAMAddress(dst_mode, dst_reg, word_mode, false);
						  uint16_t v = b -> read(a, word_mode, false);

						  if (word_mode)
							  v ^= 0xff;
						  else
							  v ^= 0xffff;

						  bool set_flags = a != ADDR_PSW;

						  if (set_flags) {
							  setPSW_n(SIGN(v, word_mode));
							  setPSW_z(IS_0(v, word_mode));
							  setPSW_v(false);
							  setPSW_c(true);
						  }

						  b->write(a, word_mode, v, false);
					  }
					  break;
				  }

		case 0b000101010: { // INC/INCB
					  if (dst_mode == 0) {
						  uint16_t v   = getRegister(dst_reg);
						  uint16_t add = word_mode ? v & 0xff00 : 0;

						  v = (v + 1) & (word_mode ? 0xff : 0xffff);
						  v |= add;

						  setPSW_n(SIGN(v, word_mode));
						  setPSW_z(IS_0(v, word_mode));
						  setPSW_v(word_mode ? (v & 0xff) == 0x80 : v == 0x8000);

						  setRegister(dst_reg, false, v);
					  }
					  else {
						  uint16_t a   = getGAMAddress(dst_mode, dst_reg, word_mode, false);
						  uint16_t v   = b -> read(a, word_mode, false);
						  int32_t  vl  = (v + 1) & (word_mode ? 0xff : 0xffff);

						  bool set_flags = a != ADDR_PSW;

						  if (set_flags) {
							  setPSW_n(SIGN(vl, word_mode));
							  setPSW_z(IS_0(vl, word_mode));
							  setPSW_v(word_mode ? vl == 0x80 : v == 0x8000);
						  }

						  b->write(a, word_mode, vl, false);
					  }

					  break;
				  }

		case 0b000101011: { // DEC/DECB
					  if (dst_mode == 0) {
						  uint16_t v   = getRegister(dst_reg);
						  uint16_t add = word_mode ? v & 0xff00 : 0;

						  v = (v - 1) & (word_mode ? 0xff : 0xffff);
						  v |= add;

						  setPSW_n(SIGN(v, word_mode));
						  setPSW_z(IS_0(v, word_mode));
						  setPSW_v(word_mode ? (v & 0xff) == 0x7f : v == 0x7fff);

						  setRegister(dst_reg, false, v);
					  }
					  else {
						  uint16_t a   = getGAMAddress(dst_mode, dst_reg, word_mode, false);
						  uint16_t v   = b -> read(a, word_mode, false);
						  int32_t  vl  = (v - 1) & (word_mode ? 0xff : 0xffff);

						  bool set_flags = a != ADDR_PSW;

						  if (set_flags) {
							  setPSW_n(SIGN(vl, word_mode));
							  setPSW_z(IS_0(vl, word_mode));
							  setPSW_v(word_mode ? vl == 0x7f : vl == 0x7fff);
						  }

						  b->write(a, word_mode, vl, false);
					  }

					  break;
				  }

		case 0b000101100: { // NEG/NEGB
					  if (dst_mode == 0) {
						  uint16_t v   = getRegister(dst_reg);
						  uint16_t add = word_mode ? v & 0xff00 : 0;

						  v = (-v) & (word_mode ? 0xff : 0xffff);
						  v |= add;

						  setPSW_n(SIGN(v, word_mode));
						  setPSW_z(IS_0(v, word_mode));
						  setPSW_v(word_mode ? (v & 0xff) == 0x80 : v == 0x8000);
						  setPSW_c(v);

						  setRegister(dst_reg, false, v);
					  }
					  else {
						  uint16_t a  = getGAMAddress(dst_mode, dst_reg, word_mode, false);
						  uint16_t v  = -b -> read(a, word_mode, false);

						  b->write(a, word_mode, v, false);

						  bool set_flags = a != ADDR_PSW;

						  if (set_flags) {
							  setPSW_n(SIGN(v, word_mode));
							  setPSW_z(IS_0(v, word_mode));
							  setPSW_v(word_mode ? (v & 0xff) == 0x80 : v == 0x8000);
							  setPSW_c(v);
						  }
					  }

					  break;
				  }

		case 0b000101101: { // ADC/ADCB
					  if (dst_mode == 0) {
						  const uint16_t vo    = getRegister(dst_reg);
						  uint16_t       v     = vo;
						  uint16_t       add   = word_mode ? v & 0xff00 : 0;
						  bool           org_c = getPSW_c();

						  v = (v + org_c) & (word_mode ? 0xff : 0xffff);
						  v |= add;

						  setPSW_n(SIGN(v, word_mode));
						  setPSW_z(IS_0(v, word_mode));
						  setPSW_v((word_mode ? (vo & 0xff) == 0x7f : vo == 0x7fff) && org_c);
						  setPSW_c((word_mode ? (vo & 0xff) == 0xff : vo == 0xffff) && org_c);

						  setRegister(dst_reg, false, v);
					  }
					  else {
						  uint16_t       a     = getGAMAddress(dst_mode, dst_reg, word_mode, false);
						  const uint16_t vo    = b -> read(a, word_mode, false);
						  bool           org_c = getPSW_c();
						  uint16_t       v     = (vo + org_c) & (word_mode ? 0x00ff : 0xffff);

						  b->write(a, word_mode, v, false);

						  bool set_flags = a != ADDR_PSW;

						  if (set_flags) {
							  setPSW_n(SIGN(v, word_mode));
							  setPSW_z(IS_0(v, word_mode));
							  setPSW_v((word_mode ? (vo & 0xff) == 0x7f : vo == 0x7fff) && org_c);
							  setPSW_c((word_mode ? (vo & 0xff) == 0xff : vo == 0xffff) && org_c);
						  }
					  }

					  break;
				  }

		case 0b000101110: { // SBC/SBCB
					  if (dst_mode == 0) {
						  uint16_t       v     = getRegister(dst_reg);
						  const uint16_t vo    = v;
						  uint16_t       add   = word_mode ? v & 0xff00 : 0;
						  bool           org_c = getPSW_c();

						  v = (v - org_c) & (word_mode ? 0xff : 0xffff);
						  v |= add;

						  setPSW_n(SIGN(v, word_mode));
						  setPSW_z(IS_0(v, word_mode));
						  setPSW_v(word_mode ? (vo & 0xff) == 0x80 : vo == 0x8000);

						  if (IS_0(vo, word_mode) && org_c)
							  setPSW_c(true);
						  else
							  setPSW_c(false);

						  setRegister(dst_reg, false, v);
					  }
					  else {
						  uint16_t       a     = getGAMAddress(dst_mode, dst_reg, word_mode, false);
						  const uint16_t vo    = b -> read(a, word_mode, false);
						  bool           org_c = getPSW_c();
						  uint16_t       v     = (vo - org_c) & (word_mode ? 0xff : 0xffff);

						  b->write(a, word_mode, v, false);

						  bool set_flags = a != ADDR_PSW;

						  if (set_flags) {
							  setPSW_n(SIGN(v, word_mode));
							  setPSW_z(IS_0(v, word_mode));
							  setPSW_v(word_mode? (vo & 0xff) == 0x80 : v == 0x8000);

							  if (IS_0(vo, word_mode) && org_c)
								  setPSW_c(true);
							  else
								  setPSW_c(false);
						  }
					  }
					  break;
				  }

		case 0b000101111: { // TST/TSTB
					  uint16_t v = getGAM(dst_mode, dst_reg, word_mode, false);

					  setPSW_n(SIGN(v, word_mode));
					  setPSW_z(IS_0(v, word_mode));
					  setPSW_v(false);
					  setPSW_c(false);

					  break;
				  }

		case 0b000110000: { // ROR/RORB
					  if (dst_mode == 0) {
						  uint16_t v         = getRegister(dst_reg);
						  bool     new_carry = v & 1;

						  uint16_t temp = 0;
						  if (word_mode) {
							  uint16_t add = v & 0xff00;

							  temp = (v >> 1) | (getPSW_c() <<  7) | add;
						  }
						  else {
							  temp = (v >> 1) | (getPSW_c() << 15);
						  }

						  setRegister(dst_reg, false, temp);

						  setPSW_c(new_carry);
						  setPSW_n(SIGN(temp, word_mode));
						  setPSW_z(IS_0(temp, word_mode));
						  setPSW_v(getPSW_c() ^ getPSW_n());
					  }
					  else {
						  uint16_t a         = getGAMAddress(dst_mode, dst_reg, word_mode, false);
						  uint16_t t         = b -> read(a, word_mode, false);
						  bool     new_carry = t & 1;

						  uint16_t temp = 0;
						  if (word_mode)
							  temp = (t >> 1) | (getPSW_c() <<  7);
						  else
							  temp = (t >> 1) | (getPSW_c() << 15);

						  b->write(a, word_mode, temp, false);

						  bool set_flags = a != ADDR_PSW;

						  if (set_flags) {
							  setPSW_c(new_carry);
							  setPSW_n(SIGN(temp, word_mode));
							  setPSW_z(IS_0(temp, word_mode));
							  setPSW_v(getPSW_c() ^ getPSW_n());
						  }
					  }
					  break;
				  }

		case 0b000110001: { // ROL/ROLB
					  if (dst_mode == 0) {
						  uint16_t v         = getRegister(dst_reg);
						  bool     new_carry = false;

						  uint16_t temp = 0;
						  if (word_mode) {
							  new_carry = v & 0x80;
							  temp = (((v << 1) | getPSW_c()) & 0xff) | (v & 0xff00);
						  }
						  else {
							  new_carry = v & 0x8000;
							  temp = (v << 1) | getPSW_c();
						  }

						  setRegister(dst_reg, false, temp);

						  setPSW_c(new_carry);
						  setPSW_n(SIGN(temp, word_mode));
						  setPSW_z(IS_0(temp, word_mode));
						  setPSW_v(getPSW_c() ^ getPSW_n());
					  }
					  else {
						  uint16_t a         = getGAMAddress(dst_mode, dst_reg, word_mode, false);
						  uint16_t t         = b -> read(a, word_mode, false);
						  bool     new_carry = false;

						  uint16_t temp = 0;
						  if (word_mode) {
							  new_carry = t & 0x80;
							  temp = ((t << 1) | getPSW_c()) & 0xff;
						  }
						  else {
							  new_carry = t & 0x8000;
							  temp = (t << 1) | getPSW_c();
						  }

						  b->write(a, word_mode, temp, false);

						  bool set_flags = a != ADDR_PSW;

						  if (set_flags) {
							  setPSW_c(new_carry);
							  setPSW_n(SIGN(temp, word_mode));
							  setPSW_z(IS_0(temp, word_mode));
							  setPSW_v(getPSW_c() ^ getPSW_n());
						  }
					  }
					  break;
				  }

		case 0b000110010: { // ASR/ASRB
					  if (dst_mode == 0) {
						  uint16_t v  = getRegister(dst_reg);

						  bool     hb = word_mode ? v & 128 : v & 32768;

						  setPSW_c(v & 1);

						  if (word_mode) {
							  uint16_t add = v & 0xff00;

							  v = (v & 255) >> 1;
							  v |= hb << 7;
							  v |= add;
						  }
						  else {
							  v >>= 1;
							  v |= hb << 15;
						  }

						  setRegister(dst_reg, false, v);

						  setPSW_n(SIGN(v, word_mode));
						  setPSW_z(IS_0(v, word_mode));
						  setPSW_v(getPSW_n() ^ getPSW_c());
					  }
					  else {
						  uint16_t a   = getGAMAddress(dst_mode, dst_reg, word_mode, false);
						  uint16_t v   = b -> read(a, word_mode, false);
						  uint16_t add = word_mode ? v & 0xff00 : 0;

						  bool     hb  = word_mode ? v & 128 : v & 32768;

						  setPSW_c(v & 1);

						  if (word_mode) {
							  v = (v & 255) >> 1;
							  v |= hb << 7;
							  v |= add;
						  }
						  else {
							  v >>= 1;
							  v |= hb << 15;
						  }

						  b->write(a, word_mode, v, false);

						  bool set_flags = a != ADDR_PSW;

						  if (set_flags) {
							  setPSW_n(SIGN(v, word_mode));
							  setPSW_z(IS_0(v, word_mode));
							  setPSW_v(getPSW_n() ^ getPSW_c());
						  }
					  }
					  break;
				  }

		case 0b00110011: { // ASL/ASLB
					 if (dst_mode == 0) {
						 uint16_t vl  = getRegister(dst_reg);
						 uint16_t add = word_mode ? vl & 0xff00 : 0;

						 uint16_t v   = (vl << 1) & (word_mode ? 0xff : 0xffff);
						 v |= add;

						 setPSW_n(SIGN(v, word_mode));
						 setPSW_z(IS_0(v, word_mode));
						 setPSW_c(SIGN(vl, word_mode));
						 setPSW_v(getPSW_n() ^ getPSW_c());

						 setRegister(dst_reg, false, v);
					 }
					 else {
						 uint16_t a   = getGAMAddress(dst_mode, dst_reg, word_mode, false);
						 uint16_t vl  = b -> read(a, word_mode, false);
						 uint16_t v   = (vl << 1) & (word_mode ? 0xff : 0xffff);

						 bool set_flags = a != ADDR_PSW;

						 if (set_flags) {
							 setPSW_n(SIGN(v, word_mode));
							 setPSW_z(IS_0(v, word_mode));
							 setPSW_c(SIGN(vl, word_mode));
							 setPSW_v(getPSW_n() ^ getPSW_c());
						 }

						 b->write(a, word_mode, v, false);
					 }
					 break;
				 }

		case 0b00110101: { // MFPD/MFPI
					 // always words: word_mode-bit is to select between MFPI and MFPD
					 // NOTE: this code does not work for D/I split setups! TODO

					 if ((b->getMMR0() & 0160000) == 0)
						 b->addToMMR1(-2, 6);

					 bool     set_flags = true;
					 uint16_t v         = 0xffff;

					 if (dst_mode == 0)
						 v = getRegister(dst_reg, getBitPSW(11), true);
					 else {
						 // calculate address in current address space
						 uint16_t a = getGAMAddress(dst_mode, dst_reg, false, false);

						 set_flags = a != ADDR_PSW;

						 // read from previous space
						 v = b -> read(a, false, true);
					 }

					 if (set_flags) {
						 setPSW_n(SIGN(v, false));
						 setPSW_z(v == 0);
						 setPSW_v(false);
					 }

					 // put on current stack
					 pushStack(v);

					 break;
				 }

		case 0b00110110: { // MTPI/MTPD
					 // always words: word_mode-bit is to select between MTPI and MTPD
					 // NOTE: this code does not work for D/I split setups! TODO

					 if ((b->getMMR0() & 0160000) == 0)
						 b->addToMMR1(2, 6);

					 // retrieve word from '15/14'-stack
					 uint16_t v = popStack();

					 bool set_flags = true;

					 if (dst_mode == 0)
						setRegister(dst_reg, true, v);
					 else {
						uint16_t a = getGAMAddress(dst_mode, dst_reg, false, false);

						set_flags = a != ADDR_PSW;

						b -> write(a, false, v, true);  // put in '13/12' address space
					 }

					 if (set_flags) {
						 setPSW_n(SIGN(v, false));
						 setPSW_z(v == 0);
						 setPSW_v(false);
					 }

					 break;
				 }

		case 0b000110100: // MARK/MTPS (put something in PSW)
				 if (word_mode) {  // MTPS
					 psw &= 0xff00;  // only alter lower 8 bits
					 psw |= getGAM(dst_mode, dst_reg, word_mode, false) & 0xef;  // can't change bit 4
				 }
				 else {
					 setRegister(6, getPC() + dst * 2);

					 setPC(getRegister(5));

					 setRegister(5, popStack());
				 }

				 break;

		case 0b000110111: // MFPS (get PSW to something) / SXT
				 if (word_mode) {  // MFPS
					 uint16_t temp      = psw & 0xff;
					 bool     extend_b7 = psw & 128;

					 if (extend_b7 && dst_mode == 0)
						 temp |= 0xff00;

					 set_flags = putGAM(dst_mode, dst_reg, word_mode, temp, false);

					 if (set_flags) {
						 setPSW_z(temp == 0);
						 setPSW_v(false);
						 setPSW_n(extend_b7);
					 }
				 }
				 else {  // SXT
					 uint16_t a  = getGAMAddress(dst_mode, dst_reg, word_mode, false);

					 int32_t  vl = -getPSW_n();

					 if (put_result(a, dst_mode, dst_reg, word_mode, vl)) {
						 setPSW_z(getPSW_n() == false);
						 setPSW_v(false);
					 }
				 }

				 break;

		default:
				 return false;
	}

	return true;
}

bool cpu::conditional_branch_instructions(const uint16_t instr)
{
	const uint8_t opcode = instr >> 8;
	const int8_t  offset = instr;
	bool          take   = false;

	switch(opcode) {
		case 0b00000001: // BR
			take = true;
			break;

		case 0b00000010: // BNE
			take = !getPSW_z();
			break;

		case 0b00000011: // BEQ
			take = getPSW_z();
			break;

		case 0b00000100: // BGE
			take = getPSW_n() == getPSW_v();
			break;

		case 0b00000101: // BLT
			take = getPSW_n() ^ getPSW_v();
			break;

		case 0b00000110: // BGT
			take = getPSW_n() == getPSW_v() && getPSW_z() == false;
			break;

		case 0b00000111: // BLE
			take = getPSW_n() != getPSW_v() || getPSW_z();
			break;

		case 0b10000000: // BPL
			take = getPSW_n() == false;
			break;

		case 0b10000001: // BMI
			take = getPSW_n() == true;
			break;

		case 0b10000010: // BHI
			take = getPSW_c() == false && getPSW_z() == false;
			break;

		case 0b10000011: // BLOS
			take = getPSW_c() || getPSW_z();
			break;

		case 0b10000100: // BVC
			take = getPSW_v() == false;
			break;

		case 0b10000101: // BVS
			take = getPSW_v();
			break;

		case 0b10000110: // BCC
			take = getPSW_c() == false;
			break;

		case 0b10000111: // BCS / BLO
			take = getPSW_c();
			break;

		default:
			return false;
	}

	if (take)
		addRegister(7, false, offset * 2);

	return true;
}

bool cpu::condition_code_operations(const uint16_t instr)
{
	switch(instr) {
		case 0b0000000010100000: // NOP
		case 0b0000000010110000: // NOP
			return true;
	}

	if ((instr & ~7) == 0000230) { // SPLx
		int level = instr & 7;
		setPSW_spl(level);

//		// trap via vector 010  only(?) on an 11/60 and not(?) on an 11/70
//		trap(010);

		return true;
	}

	if ((instr & ~31) == 0b10100000) { // set condition bits
		bool state = !!(instr & 0b10000);

		if (instr & 0b1000)
			setPSW_n(state);
		if (instr & 0b0100)
			setPSW_z(state);
		if (instr & 0b0010)
			setPSW_v(state);
		if (instr & 0b0001)
			setPSW_c(state);

		return true;
	}

	return false;
}

void cpu::pushStack(const uint16_t v)
{
	if (getRegister(6) == stackLimitRegister) {
		DOLOG(debug, true, "stackLimitRegister reached %06o while pushing %06o", stackLimitRegister, v);

		trap(123, 7);  // TODO
	}
	else {
		uint16_t a = addRegister(6, false, -2);

		b -> writeWord(a, v);
	}
}

uint16_t cpu::popStack()
{
	uint16_t a    = getRegister(6);
	uint16_t temp = b -> readWord(a);

	addRegister(6, false, 2);

	return temp;
}

bool cpu::misc_operations(const uint16_t instr)
{
	switch(instr) {
		case 0b0000000000000000: // HALT
			*event = EVENT_HALT;
			return true;

		case 0b0000000000000001: // WAIT
			return true;

		case 0b0000000000000010: {  // RTI
			setPC(popStack());

			uint16_t replacement_psw = popStack();

			setPSW(replacement_psw, true);

			return true;
		}

		case 0b0000000000000011: // BPT
			trap(014);
			return true;

		case 0b0000000000000100: // IOT
			trap(020);
			return true;

		case 0b0000000000000110: {  // RTT
			setPC(popStack());

			uint16_t replacement_psw = popStack();

			setPSW(replacement_psw, true);

			return true;
		}

		case 0b0000000000000111: // MFPT
			if (emulateMFPT)
				setRegister(0, true, 1); // PDP-11/44
			else
				trap(012);
			return true;

		case 0b0000000000000101: // RESET
			b->init();
			init_interrupt_queue();
			return true;
	}

	if ((instr >> 8) == 0b10001000) { // EMT
		trap(030);
		return true;
	}

	if ((instr >> 8) == 0b10001001) { // TRAP
		trap(034);
		return true;
	}

	if ((instr & ~0b111111) == 0b0000000001000000) { // JMP
		int dst_mode = (instr >> 3) & 7;

		if (dst_mode == 0)  // cannot jump to a register
			trap(010);
		else {
			int dst_reg = instr & 7;

			bool word_mode = false;
			setPC(getGAMAddress(dst_mode, dst_reg, word_mode, false));
		}

		return true;
	}

	if ((instr & 0b1111111000000000) == 0b0000100000000000) { // JSR
		int      link_reg  = (instr >> 6) & 7;
		uint16_t dst_value = getGAMAddress((instr >> 3) & 7, instr & 7, false, false);

		// PUSH link
		pushStack(getRegister(link_reg));

		// MOVE PC,link
		setRegister(link_reg, false, getPC());

		// JMP dst
		setPC(dst_value);

		return true;
	}

	if ((instr & 0b1111111111111000) == 0b0000000010000000) { // RTS
		const int link_reg = instr & 7;

		uint16_t  v        = popStack();

		// MOVE link, PC
		setPC(getRegister(link_reg));

		// POP link
		setRegister(link_reg, false, v);

		return true;
	}

	return false;
}

void cpu::schedule_trap(const uint16_t vector)
{
	scheduled_trap = vector;
}

// 'is_interrupt' is not correct naming; it is true for mmu faults and interrupts
void cpu::trap(uint16_t vector, const int new_ipl, const bool is_interrupt)
{
	DOLOG(debug, true, "*** CPU::TRAP, MMR0: %06o, MMR2: %06o ***", b->getMMR0(), b->getMMR2());

	int      processing_trap_depth = 0;
	uint16_t before_psw            = 0;
	uint16_t before_pc             = 0;

	for(;;) {
		try {
			processing_trap_depth++;

<<<<<<< HEAD
	setPC(b->readWord(vector + 0, d_space));

	if (!is_interrupt)
		b->setMMR0Bit(12);  // it's a trap

	// switch to kernel mode & update 'previous mode'
	uint16_t new_psw = b->readWord(vector + 2, d_space) & 0147777;  // mask off old 'previous mode'
	if (new_ipl != -1)
		new_psw = (new_psw & ~0xe0) | (new_ipl << 5);
	new_psw |= (before_psw >> 2) & 030000; // apply new 'previous mode'
	setPSW(new_psw, false);
=======
			bool kernel_mode = psw >> 14;

			if (processing_trap_depth >= 2) {
				DOLOG(debug, true, "Trap depth %d", processing_trap_depth);

				if (kernel_mode)
					vector = 4;
>>>>>>> 13d3825d

				setRegister(6, 04);

				if (processing_trap_depth >= 3) {
					// TODO: halt?
				}
			}
			else {
				before_psw = getPSW();
				before_pc  = getPC();

				if ((b->getMMR0() & 0160000) == 0 && vector != 4) {
					b->setMMR2(vector);
					b->addToMMR1(-2, 6);
					b->addToMMR1(-2, 6);
				}

				if (is_interrupt)
					b->clearMMR0Bit(12);
				else
					b->setMMR0Bit(12);  // it's a trap
			}

			// make sure the trap vector is retrieved from kernel space
			psw &= 037777;  // mask off 14/15

			setPC(b->readWord(vector + 0));

			// switch to kernel mode & update 'previous mode'
			uint16_t new_psw = b->readWord(vector + 2) & 0147777;  // mask off old 'previous mode'
			if (new_ipl != -1)
				new_psw = (new_psw & ~0xe0) | (new_ipl << 5);
			new_psw |= (before_psw >> 2) & 030000; // apply new 'previous mode'
			setPSW(new_psw, false);

		//	DOLOG(info, true, "R6: %06o, before PSW: %06o, new PSW: %06o", getRegister(6), before_psw, new_psw);
		//
			if (processing_trap_depth >= 2 && kernel_mode)
				setRegister(6, 04);

			pushStack(before_psw);
			pushStack(before_pc);

			// if we reach this point then the trap was processed without causing
			// another trap
			break;
		}
		catch(const int exception) {
			DOLOG(debug, true, "trap during execution of trap (%d)", exception);

			setPSW(before_psw, false);
		}
	}

	DOLOG(debug, true, "*** CPU::TRAP FIN, MMR0: %06o, MMR2: %06o ***", b->getMMR0(), b->getMMR2());
}

cpu::operand_parameters cpu::addressing_to_string(const uint8_t mode_register, const uint16_t pc, const bool word_mode) const
{
	assert(mode_register < 64);

	uint16_t    next_word = b->peekWord(pc & 65535);

	int         reg       = mode_register & 7;

	uint16_t    mask      = word_mode ? 0xff : 0xffff;

	std::string reg_name;
	if (reg == 6)
		reg_name = "SP";
	else if (reg == 7)
		reg_name = "PC";
	else
		reg_name = format("R%d", reg);

	switch(mode_register >> 3) {
		case 0:
			return { reg_name, 2, -1, uint16_t(getRegister(reg) & mask) };

		case 1:
			return { format("(%s)", reg_name.c_str()), 2, -1, uint16_t(b->peekWord(getRegister(reg)) & mask) };

		case 2:
			if (reg == 7)
				return { format("#%06o", next_word), 4, int(next_word), uint16_t(next_word & mask) };

			return { format("(%s)+", reg_name.c_str()), 2, -1, uint16_t(b->peekWord(getRegister(reg)) & mask) };

		case 3:
			if (reg == 7)
				return { format("@#%06o", next_word), 4, int(next_word), uint16_t(b->peekWord(next_word) & mask) };

			return { format("@(%s)+", reg_name.c_str()), 2, -1, uint16_t(b->peekWord(b->peekWord(getRegister(reg))) & mask) };

		case 4:
			return { format("-(%s)", reg_name.c_str()), 2, -1, uint16_t(b->peekWord(getRegister(reg) - (word_mode == false || reg >= 6 ? 2 : 1)) & mask) };

		case 5:
			return { format("@-(%s)", reg_name.c_str()), 2, -1, uint16_t(b->peekWord(b->peekWord(getRegister(reg) - 2)) & mask) };

		case 6:
			if (reg == 7)
				return { format("%06o", (pc + next_word + 2) & 65535), 4, int(next_word), uint16_t(b->peekWord(getRegister(reg) + next_word) & mask) };

			return { format("%o(%s)", next_word, reg_name.c_str()), 4, int(next_word), uint16_t(b->peekWord(getRegister(reg) + next_word) & mask) };

		case 7:
			if (reg == 7)
				return { format("@%06o", next_word), 4, int(next_word), uint16_t(b->peekWord(b->peekWord(getRegister(reg) + next_word)) & mask) };

			return { format("@%o(%s)", next_word, reg_name.c_str()), 4, int(next_word), uint16_t(b->peekWord(b->peekWord(getRegister(reg) + next_word)) & mask) };
	}

	return { "??", 0, -1, 0123456 };
}

std::map<std::string, std::vector<std::string> > cpu::disassemble(const uint16_t addr) const
{
	uint16_t    instruction   = b->peekWord(addr);

	bool        word_mode     = !!(instruction & 0x8000);
	std::string word_mode_str = word_mode ? "B" : "";
	uint8_t     ado_opcode    = (instruction >>  9) &  7;  // additional double operand
        uint8_t     do_opcode     = (instruction >> 12) &  7;  // double operand
	uint8_t     so_opcode     = (instruction >>  6) & 63;  // single operand

	std::string text;
	std::string name;

	std::string space = " ";
	std::string comma = ",";

	uint8_t     src_register  = (instruction >> 6) & 63;
	uint8_t     dst_register  = (instruction >> 0) & 63;

	std::vector<uint16_t> instruction_words { instruction };
	std::vector<uint16_t> work_values;

	// TODO: 100000011

	if (do_opcode == 0b000) {
		auto dst_text { addressing_to_string(dst_register, (addr + 2) & 65535, word_mode) };

		auto next_word = dst_text.instruction_part;
		if (next_word != -1)
			instruction_words.push_back(next_word);

		work_values.push_back(dst_text.work_value);

		// single_operand_instructions
		switch(so_opcode) {
			case 0b00000011:
				if (!word_mode)
					text = "SWAB " + dst_text.operand;
				break;

			case 0b000101000:
				name = "CLR";
				break;

			case 0b000101001:
				name = "COM";
				break;

			case 0b000101010:
				name = "INC";
				break;

			case 0b000101011:
				name = "DEC";
				break;

			case 0b000101100:
				name = "NEG";
				break;

			case 0b000101101:
				name = "ADC";
				break;

			case 0b000101110:
				name = "SBC";
				break;

			case 0b000101111:
				name = "TST";
				break;

			case 0b000110000:
				name = "ROR";
				break;

			case 0b000110001:
				name = "ROL";
				break;

			case 0b000110010:
				name = "ASR";
				break;

			case 0b00110011:
				name = "ASL";
				break;

			case 0b00110101:
				name = word_mode ? "MFPD" : "MFPI";
				break;

			case 0b00110110:
				name = word_mode ? "MTPD" : "MTPI";
				break;

			case 0b000110100:
				if (word_mode == true)
					name = "MTPS";
				break;

			case 0b000110111:
				if (word_mode == true)
					name = "MFPS";
				else
					name = "SXT";
				break;
		}

		if (text.empty() && name.empty() == false)
			text = name + word_mode_str + space + dst_text.operand;
	}
	else if (do_opcode == 0b111) {
		std::string src_text = format("R%d", (instruction >> 6) & 7);
		auto        dst_text { addressing_to_string(dst_register, (addr + 2) & 65535, word_mode) };

		auto next_word = dst_text.instruction_part;
		if (next_word != -1)
			instruction_words.push_back(next_word);

		work_values.push_back(dst_text.work_value);

		switch(ado_opcode) {  // additional double operand
			case 0:
				name = "MUL";
				break;

			case 1:
				name = "DIV";
				break;

			case 2:
				name = "ASH";
				break;

			case 3:
				name = "ASHC";
				break;

			case 4:
				name = "XOR";
				break;

			case 7:
				text = std::string("SOB ") + src_text;
				break;
		}

		if (text.empty() && name.empty() == false)
			text = name + space + src_text + comma + dst_text.operand;
	}
	else {
		switch(do_opcode) {
			case 0b001:
				name = "MOV";
				break;

			case 0b010:
				name = "CMP";
				break;

			case 0b011:
				name = "BIT";
				break;

			case 0b100:
				name = "BIC";
				break;

			case 0b101:
				name = "BIS";
				break;

			case 0b110:
				if (word_mode)
					name = "SUB";
				else
					name = "ADD";
				break;
		}

		// source
		auto src_text { addressing_to_string(src_register, (addr + 2) & 65535, word_mode) };

		auto next_word_src = src_text.instruction_part;
		if (next_word_src != -1)
			instruction_words.push_back(next_word_src);

		work_values.push_back(src_text.work_value);

		// destination
		auto dst_text { addressing_to_string(dst_register, (addr + src_text.length) & 65535, word_mode) };

		auto next_word_dst = dst_text.instruction_part;
		if (next_word_dst != -1)
			instruction_words.push_back(next_word_dst);

		work_values.push_back(dst_text.work_value);

		text = name + word_mode_str + space + src_text.operand + comma + dst_text.operand;
	}

	if (text.empty()) {  // conditional branch instructions
		uint8_t  cb_opcode = (instruction >> 8) & 255;
		int8_t   offset    = instruction & 255;
		uint16_t new_pc    = (addr + 2 + offset * 2) & 65535;

		switch(cb_opcode) {
			case 0b00000001:
				name = "BR";
				break;

			case 0b00000010:
				name = "BNE";
				break;

			case 0b00000011:
				name = "BEQ";
				break;

			case 0b00000100:
				name = "BGE";
				break;

			case 0b00000101:
				name = "BLT";
				break;

			case 0b00000110:
				name = "BGT";
				break;

			case 0b00000111:
				name = "BLE";
				break;

			case 0b10000000:
				name = "BPL";
				break;

			case 0b10000001:
				name = "BMI";
				break;

			case 0b10000010:
				name = "BHI";
				break;

			case 0b10000011:
				name = "BLOS";
				break;

			case 0b10000100:
				name = "BVC";
				break;

			case 0b10000101:
				name = "BVS";
				break;

			case 0b10000110:
				name = "BCC";
				break;

			case 0b10000111:
				name = "BCS/BLO";
				break;
		}

		if (text.empty() && name.empty() == false)
			text = name + space + format("%06o", new_pc);
	}

	if (text.empty()) {
		if ((instruction & ~7) == 0000230)
			text = format("SPL%d", instruction & 7);

		if ((instruction & ~31) == 0b10100000) { // set condition bits
			text = instruction & 0b10000 ? "SE" : "CL";

			if (instruction & 0b1000)
				text += "N";
			if (instruction & 0b0100)
				text += "Z";
			if (instruction & 0b0010)
				text += "V";
			if (instruction & 0b0001)
				text += "C";
		}

		switch(instruction) {
			case 0b0000000010100000:
			case 0b0000000010110000:
				text = "NOP";
				work_values.clear();
				break;

			case 0b0000000000000000:
				text = "HALT";
				work_values.clear();
				break;

			case 0b0000000000000001:
				text = "WAIT";
				work_values.clear();
				break;

			case 0b0000000000000010:
				text = "RTI";
				work_values.clear();
				break;

			case 0b0000000000000011:
				text = "BPT";
				break;

			case 0b0000000000000100:
				text = "IOT";
				break;

			case 0b0000000000000110:
				text = "RTT";
				work_values.clear();
				break;

			case 0b0000000000000111:
				text = "MFPT";
				break;

			case 0b0000000000000101:
				text = "RESET";
				work_values.clear();
				break;
		}

		if ((instruction >> 8) == 0b10001000)
			text = format("EMT %o", instruction & 255);

		if ((instruction >> 8) == 0b10001001)
			text = format("TRAP %o", instruction & 255);

		if ((instruction & ~0b111111) == 0b0000000001000000) {
			auto dst_text { addressing_to_string(dst_register, (addr + 2) & 65535, word_mode) };

			auto next_word = dst_text.instruction_part;
			if (next_word != -1)
				instruction_words.push_back(next_word);

			work_values.push_back(dst_text.work_value);

			text = std::string("JMP ") + dst_text.operand;
		}

		if ((instruction & 0b1111111000000000) == 0b0000100000000000) {
			auto dst_text { addressing_to_string(dst_register, (addr + 2) & 65535, word_mode) };

			auto next_word = dst_text.instruction_part;
			if (next_word != -1)
				instruction_words.push_back(next_word);

			work_values.push_back(dst_text.work_value);

			text = format("JSR R%d,", src_register & 7) + dst_text.operand;
		}

		if ((instruction & 0b1111111111111000) == 0b0000000010000000)
			text = "RTS";
	}

	if (text.empty())
		text = "???";

	std::map<std::string, std::vector<std::string> > out;

	// MOV x,y
	out.insert({ "address", { format("%06o", addr) } });

	// MOV x,y
	out.insert({ "instruction-text", { text } });

	// words making up the instruction
	std::vector<std::string> instruction_values;
	for(auto i : instruction_words)
		instruction_values.push_back(format("%06o", i));

	out.insert({ "instruction-values", instruction_values });

	// R0-R5, SP, PC
	std::vector<std::string> registers;

	for(int i=0; i<8; i++) {
		if (i < 6)
			registers.push_back(format("%06o", getRegister(i)));
		else if (i == 6)
			registers.push_back(format("%06o", sp[psw >> 14]));
		else
			registers.push_back(format("%06o", addr));
	}

	out.insert({ "registers", registers });

	// PSW
	std::string psw_str = format("%d%d|%d|%d|%c%c%c%c%c", psw >> 14, (psw >> 12) & 3, (psw >> 11) & 1, (psw >> 5) & 7,
                        psw & 16?'t':'-', psw & 8?'n':'-', psw & 4?'z':'-', psw & 2 ? 'v':'-', psw & 1 ? 'c':'-');
	out.insert({ "psw", { psw_str } });

	// values worked with
	std::vector<std::string> work_values_str;
	for(auto v : work_values)
		work_values_str.push_back(format("%06o", v));
	out.insert({ "work-values", work_values_str });

	out.insert({ "MMR0", { format("%06o", b->getMMR0()) } });
	out.insert({ "MMR2", { format("%06o", b->getMMR2()) } });

	return out;
}

void cpu::step_a()
{
	if ((b->getMMR0() & 0160000) == 0)
		b->clearMMR1();

	if (scheduled_trap) {
		trap(scheduled_trap, 7, true);

		scheduled_trap = 0;

		return;
	}

	if (check_queued_interrupts())
	       return;
}

void cpu::step_b()
{
	instruction_count++;

	uint16_t temp_pc = getPC();

	if ((b->getMMR0() & 0160000) == 0)
		b->setMMR2(temp_pc);

	try {
		uint16_t instr = b->readWord(temp_pc);

//		FILE *fh = fopen("/home/folkert/kek.dat", "a+");
//		fprintf(fh, "%06o %06o\n", temp_pc, instr);
//		fclose(fh);

		addRegister(7, false, 2);

		if (double_operand_instructions(instr))
			return;

		if (conditional_branch_instructions(instr))
			return;

		if (condition_code_operations(instr))
			return;

		if (misc_operations(instr))
			return;

		DOLOG(warning, true, "UNHANDLED instruction %o", instr);

		trap(010);
	}
	catch(const int exception) {
		DOLOG(debug, true, "bus-trap during execution of command (%d)", exception);
	}
}<|MERGE_RESOLUTION|>--- conflicted
+++ resolved
@@ -1663,19 +1663,6 @@
 		try {
 			processing_trap_depth++;
 
-<<<<<<< HEAD
-	setPC(b->readWord(vector + 0, d_space));
-
-	if (!is_interrupt)
-		b->setMMR0Bit(12);  // it's a trap
-
-	// switch to kernel mode & update 'previous mode'
-	uint16_t new_psw = b->readWord(vector + 2, d_space) & 0147777;  // mask off old 'previous mode'
-	if (new_ipl != -1)
-		new_psw = (new_psw & ~0xe0) | (new_ipl << 5);
-	new_psw |= (before_psw >> 2) & 030000; // apply new 'previous mode'
-	setPSW(new_psw, false);
-=======
 			bool kernel_mode = psw >> 14;
 
 			if (processing_trap_depth >= 2) {
@@ -1683,7 +1670,6 @@
 
 				if (kernel_mode)
 					vector = 4;
->>>>>>> 13d3825d
 
 				setRegister(6, 04);
 
@@ -1738,7 +1724,20 @@
 		}
 	}
 
-	DOLOG(debug, true, "*** CPU::TRAP FIN, MMR0: %06o, MMR2: %06o ***", b->getMMR0(), b->getMMR2());
+	setPC(b->readWord(vector + 0, d_space));
+
+	if (!is_interrupt)
+		b->setMMR0Bit(12);  // it's a trap
+
+	// switch to kernel mode & update 'previous mode'
+	uint16_t new_psw = b->readWord(vector + 2, d_space) & 0147777;  // mask off old 'previous mode'
+	if (new_ipl != -1)
+		new_psw = (new_psw & ~0xe0) | (new_ipl << 5);
+	new_psw |= (before_psw >> 2) & 030000; // apply new 'previous mode'
+	setPSW(new_psw, false);
+
+	pushStack(before_psw);
+	pushStack(before_pc);
 }
 
 cpu::operand_parameters cpu::addressing_to_string(const uint8_t mode_register, const uint16_t pc, const bool word_mode) const
