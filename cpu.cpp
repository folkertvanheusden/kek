// (C) 2018-2022 by Folkert van Heusden
// Released under Apache License v2.0
#include <assert.h>
#include <stdio.h>
#include <stdlib.h>
#include <string.h>

#include "cpu.h"
#include "gen.h"
#include "log.h"
#include "utils.h"

uint16_t oldpc = 0;

#define SIGN(x, wm) ((wm) ? (x) & 0x80 : (x) & 0x8000)

#define IS_0(x, wm) ((wm) ? ((x) & 0xff) == 0 : (x) == 0)

cpu::cpu(bus *const b, std::atomic_uint32_t *const event) : b(b), event(event)
{
	reset();
}

cpu::~cpu()
{
}

void cpu::init_interrupt_queue()
{
	queued_interrupts.clear();

	for(int level=0; level<8; level++)
		queued_interrupts.insert({ level, { } });
}

void cpu::emulation_start()
{
	instruction_count = 0;

	running_since = get_ms();
}

bool cpu::check_breakpoint()
{
	return breakpoints.find(getPC()) != breakpoints.end();
}

void cpu::set_breakpoint(const uint16_t addr)
{
	breakpoints.insert(addr);
}

void cpu::remove_breakpoint(const uint16_t addr)
{
	breakpoints.erase(addr);
}

std::set<uint16_t> cpu::list_breakpoints()
{
	return breakpoints;
}

uint64_t cpu::get_instructions_executed_count()
{
	// this may wreck havoc as it is not protected by a mutex
	// but a mutex would slow things down too much (as would
	// do an atomic)
	return instruction_count;
}

std::tuple<double, double, uint64_t> cpu::get_mips_rel_speed()
{
	uint64_t instr_count = get_instructions_executed_count();

        uint32_t t_diff = get_ms() - running_since;

        double mips = instr_count / (1000.0 * t_diff);

        // see https://retrocomputing.stackexchange.com/questions/6960/what-was-the-clock-speed-and-ips-for-the-original-pdp-11
        constexpr double pdp11_clock_cycle = 150;  // ns, for the 11/70
        constexpr double pdp11_mhz = 1000.0 / pdp11_clock_cycle;
        constexpr double pdp11_avg_cycles_per_instruction = (1 + 5) / 2.0;
        constexpr double pdp11_estimated_mips = pdp11_mhz / pdp11_avg_cycles_per_instruction;

	return { mips, mips * 100 / pdp11_estimated_mips, instr_count };
}

void cpu::reset()
{
	memset(regs0_5, 0x00, sizeof regs0_5);
	memset(sp, 0x00, sizeof sp);
	pc = 0;
	psw = 0;  // 7 << 5;
	fpsr = 0;
	init_interrupt_queue();
}

uint16_t cpu::getRegister(const int nr, const int mode, const bool sp_prev_mode) const
{
	if (nr < 6)
		return regs0_5[mode][nr];

	if (nr == 6) {
		if (sp_prev_mode)
			return sp[(getPSW() >> 12) & 3];

		return sp[getPSW() >> 14];
	}

	return pc;
}

uint16_t cpu::getRegister(const int nr) const
{
	if (nr < 6)
		return regs0_5[getBitPSW(11)][nr];

	if (nr == 6)
		return sp[getPSW() >> 14];

	return pc;
}

void cpu::setRegister(const int nr, const bool set, const bool prev_mode, const uint16_t value)
{
	if (nr < 6)
		regs0_5[set][nr] = value;
	else if (nr == 6) {
		if (prev_mode)
			sp[(getPSW() >> 12) & 3] = value;
		else
			sp[getPSW() >> 14] = value;
	}
	else {
		pc = value;
	}
}

void cpu::setRegisterLowByte(const int nr, const bool word_mode, const uint16_t value)  // prev_mode == false
{
	if (word_mode) {
		uint16_t v = getRegister(nr);

		v &= 0xff00;

		assert(value < 256);
		v |= value;

		setRegister(nr, v);
	}
	else {
		setRegister(nr, value);
	}
}

bool cpu::put_result(const gam_rc_t & g, const uint16_t value)
{
	if (g.addr.has_value() == false) {
		setRegisterLowByte(g.reg, g.word_mode, value);

		return true;
	}

	b->write(g.addr.value(), g.word_mode, value, false);
	
	return g.addr.value() != ADDR_PSW;
}

uint16_t cpu::addRegister(const int nr, const bool prev_mode, const uint16_t value)
{
	if (nr < 6)
		return regs0_5[getBitPSW(11)][nr] += value;

	if (nr == 6) {
		if (prev_mode)
			return sp[(getPSW() >> 12) & 3] += value;

		return sp[getPSW() >> 14] += value;
	}

	return pc += value;
}

bool cpu::getBitPSW(const int bit) const
{
	return (psw >> bit) & 1;
}

bool cpu::getPSW_c() const
{
	return getBitPSW(0);
}

bool cpu::getPSW_v() const
{
	return getBitPSW(1);
}

bool cpu::getPSW_z() const
{
	return getBitPSW(2);
}

bool cpu::getPSW_n() const
{
	return getBitPSW(3);
}

void cpu::setBitPSW(const int bit, const bool v)
{
	const uint16_t mask = 1 << bit;

	if (v)
		psw |= mask;
	else
		psw &= ~mask;
}

void cpu::setPSW_c(const bool v)
{
	setBitPSW(0, v);
}

void cpu::setPSW_v(const bool v)
{
	setBitPSW(1, v);
}

void cpu::setPSW_z(const bool v)
{
	setBitPSW(2, v);
}

void cpu::setPSW_n(const bool v)
{
	setBitPSW(3, v);
}

void cpu::setPSW_spl(const int v)
{
	psw &= ~(7 << 5);
	psw |= v << 5;
}

int cpu::getPSW_spl() const
{
	return (psw >> 5) & 7;
}

void cpu::setPSW(const uint16_t v, const bool limited)
{
	if (limited) {
		psw |= v & 0174000;  // current & previous mode can only be increased, 11 can only be set

		psw &= 0174000;  // retain upper 5 bit
		psw |= v & ~0174000;
	}
	else {
		psw = v;
	}
<<<<<<< HEAD
=======
}

void cpu::setPSW_flags_nzv(const uint16_t value, const bool word_mode)
{
	setPSW_n(SIGN(value, word_mode));
	setPSW_z(IS_0(value, word_mode));
	setPSW_v(false);
>>>>>>> 0203371f
}

bool cpu::check_queued_interrupts()
{
	std::unique_lock<std::mutex> lck(qi_lock);

	uint8_t current_level = getPSW_spl();

	// uint8_t start_level = current_level <= 3 ? 0 : current_level + 1;
	uint8_t start_level = current_level + 1;

	for(uint8_t i=start_level; i < 8; i++) {
		auto interrupts = queued_interrupts.find(i);

		if (interrupts->second.empty() == false) {
			auto    vector = interrupts->second.begin();

			uint8_t v      = *vector;

			interrupts->second.erase(vector);

			DOLOG(debug, true, "Invoking interrupt vector %o (IPL %d, current: %d)", v, i, current_level);

			trap(v, i, true);

			return true;
		}
	}
	
	return false;
}

void cpu::queue_interrupt(const uint8_t level, const uint8_t vector)
{
	std::unique_lock<std::mutex> lck(qi_lock);

	auto it = queued_interrupts.find(level);

	it->second.insert(vector);

	DOLOG(debug, true, "Queueing interrupt vector %o (IPL %d, current: %d), n: %zu", vector, level, getPSW_spl(), it->second.size());
}

void cpu::addToMMR1(const uint8_t mode, const uint8_t reg, const bool word_mode)
{
	if (mode == 0 || mode == 1 || (b->getMMR0() & 0160000 /* bits frozen? */))
		return;

	bool neg = mode == 4 || mode == 5;

	if (!word_mode || reg >= 6 || mode == 6 || mode == 7)
		b->addToMMR1(neg ? -2 : 2, reg);
	else
		b->addToMMR1(neg ? -1 : 1, reg);
}

// GAM = general addressing modes
gam_rc_t cpu::getGAM(const uint8_t mode, const uint8_t reg, const bool word_mode, const bool prev_mode, const bool read_value)
{
	gam_rc_t g { false, false, false, i_space, { }, 0 };
	g.word_mode = word_mode;  // word/byte
	g.prev_mode = prev_mode;  // run mode
	g.set       = getBitPSW(11);

	uint16_t next_word = 0;

	g.space = reg == 7 ? i_space : (b->get_use_data_space(psw >> 14) ? d_space : i_space);

	uint16_t dummy = 0;

	switch(mode) {
		case 0: // 000 
			g.reg   = reg;
			g.value = getRegister(reg, g.set, prev_mode) & (word_mode ? 0xff : 0xffff);
			break;
		case 1:
			g.addr  = getRegister(reg, g.set, prev_mode);
			if (read_value)
				g.value = b->read(g.addr.value(), word_mode, prev_mode, false, g.space);
			break;
		case 2:
			g.addr  = getRegister(reg, g.set, prev_mode);
			if (read_value)
				g.value = b->read(g.addr.value(), word_mode, prev_mode, false, g.space);
			addRegister(reg, prev_mode, !word_mode || reg == 7 || reg == 6 ? 2 : 1);
			break;
		case 3:
			g.addr  = b->read(getRegister(reg, g.set, prev_mode), false, prev_mode, g.space);
			if (read_value)
				g.value = b->read(g.addr.value(), word_mode, prev_mode, false, d_space);
			addRegister(reg, prev_mode, 2);
			break;
		case 4:
<<<<<<< HEAD
			dummy = addRegister(reg, prev_mode, !word_mode || reg == 7 || reg == 6 ? -2 : -1);
			b -> write(dummy, word_mode, value, false);
=======
			addRegister(reg, prev_mode, !word_mode || reg == 7 || reg == 6 ? -2 : -1);
			g.addr  = getRegister(reg, g.set, prev_mode);
			if (read_value)
				g.value = b->read(g.addr.value(), word_mode, prev_mode, false, d_space);
>>>>>>> 0203371f
			break;
		case 5:
			addRegister(reg, prev_mode, -2);
			g.addr  = b->read(getRegister(reg, g.set, prev_mode), false, prev_mode, g.space);
			if (read_value)
				g.value = b->read(g.addr.value(), word_mode, prev_mode, d_space);
			break;
		case 6:
			next_word = b -> read(getPC(), false, prev_mode);
			addRegister(7, prev_mode, + 2);
			g.addr  = getRegister(reg, g.set, prev_mode) + next_word;
			if (read_value)
				g.value = b->read(g.addr.value(), word_mode, prev_mode, d_space);
			break;
		case 7:
			next_word = b -> read(getPC(), false, prev_mode);
			addRegister(7, prev_mode, + 2);
			g.addr  = b->read(getRegister(reg, g.set, prev_mode) + next_word, false, prev_mode);
			if (read_value)
				g.value = b->read(g.addr.value(), word_mode, prev_mode, d_space);
			break;
	}

	return g;
}

bool cpu::putGAM(const gam_rc_t & g, const uint16_t value)
{
	if (g.addr.has_value()) {
		b->write(g.addr.value(), g.word_mode, value, g.prev_mode, g.space);

		return g.addr.value() != ADDR_PSW;
	}

	setRegister(g.reg, g.set, g.prev_mode, value);

	return true;
}

gam_rc_t cpu::getGAMAddress(const uint8_t mode, const int reg, const bool word_mode)
{
	return getGAM(mode, reg, word_mode, false, false);
}

bool cpu::double_operand_instructions(const uint16_t instr)
{
	const bool    word_mode = !!(instr & 0x8000);

	const uint8_t operation = (instr >> 12) & 7;

	if (operation == 0b000)
		return single_operand_instructions(instr);

	if (operation == 0b111)
		return additional_double_operand_instructions(instr);

	const uint8_t src        = (instr >> 6) & 63;
	const uint8_t src_mode   = (src >> 3) & 7;
	const uint8_t src_reg    = src & 7;

	gam_rc_t g_src { false, false, false, i_space, { }, 0 };

	if (operation != 0b110)
		g_src = getGAM(src_mode, src_reg, word_mode, false);

	const uint8_t dst        = instr & 63;
	const uint8_t dst_mode   = (dst >> 3) & 7;
	const uint8_t dst_reg    = dst & 7;

	bool set_flags  = true;

	switch(operation) {
		case 0b001: { // MOV/MOVB Move Word/Byte
				    addToMMR1(src_mode, src_reg, word_mode);

				    if (word_mode && dst_mode == 0)
					    setRegister(dst_reg, false, int8_t(g_src.value.value()));  // int8_t: sign extension
				    else {
					    auto g_dst = getGAM(dst_mode, dst_reg, word_mode, false);

					    set_flags = putGAM(g_dst, g_src.value.value());
				    }

				    addToMMR1(dst_mode, dst_reg, word_mode);

				    if (set_flags)
					    setPSW_flags_nzv(g_src.value.value(), word_mode);

				    return true;
			    }

		case 0b010: { // CMP/CMPB Compare Word/Byte
				    addToMMR1(src_mode, src_reg, word_mode);

				    auto g_dst = getGAM(dst_mode, dst_reg, word_mode, false);

				    uint16_t temp      = (g_src.value.value() - g_dst.value.value()) & (word_mode ? 0xff : 0xffff);

				    addToMMR1(dst_mode, dst_reg, word_mode);

				    setPSW_n(SIGN(temp, word_mode));
				    setPSW_z(IS_0(temp, word_mode));
				    setPSW_v(SIGN((g_src.value.value() ^ g_dst.value.value()) & (~g_dst.value.value() ^ temp), word_mode));
				    setPSW_c(g_src.value.value() < g_dst.value.value());

				    return true;
			    }

		case 0b011: { // BIT/BITB Bit Test Word/Byte
				    auto g_dst      = getGAM(dst_mode, dst_reg, word_mode, false);
				    uint16_t result = (g_dst.value.value() & g_src.value.value()) & (word_mode ? 0xff : 0xffff);

				    setPSW_flags_nzv(result, word_mode);

				    return true;
			    }

		case 0b100: { // BIC/BICB Bit Clear Word/Byte
				    auto     g_dst  = getGAM(dst_mode, dst_reg, word_mode, false);

				    uint16_t result = g_dst.value.value() & ~g_src.value.value();

				    if (put_result(g_dst, result))
					    setPSW_flags_nzv(result, word_mode);

				    return true;
			    }

		case 0b101: { // BIS/BISB Bit Set Word/Byte
				    auto     g_dst  = getGAM(dst_mode, dst_reg, word_mode, false);

				    uint16_t result = g_dst.value.value() | g_src.value.value();

				    if (put_result(g_dst, result))
					    setPSW_flags_nzv(result, word_mode);

				    return true;
			    }

		case 0b110: { // ADD/SUB Add/Subtract Word
				    auto     g_ssrc = getGAM(src_mode, src_reg, false, false);

				    auto     g_dst  = getGAM(dst_mode, dst_reg, false, false);

				    int16_t  result = 0;

				    bool     set_flags  = g_dst.addr.has_value() ? g_dst.addr.value() != ADDR_PSW : true;

				    if (instr & 0x8000) {
					    result = (g_dst.value.value() - g_ssrc.value.value()) & 0xffff;

					    if (set_flags) {
						    //setPSW_v(sign(g_ssrc.value.value()) != sign(g_dst.value.value()) && sign(g_ssrc.value.value()) == sign(result));
						    setPSW_v(((g_ssrc.value.value() ^ g_dst.value.value()) & 0x8000) && !((g_dst.value.value() ^ result) & 0x8000));
						    setPSW_c(uint16_t(g_dst.value.value()) < uint16_t(g_ssrc.value.value()));
					    }
				    }
				    else {
					    result = (g_dst.value.value() + g_ssrc.value.value()) & 0xffff;

					    if (set_flags) {
						    setPSW_v(sign(g_ssrc.value.value()) == sign(g_dst.value.value()) && sign(g_dst.value.value()) != sign(result));
						    setPSW_c(uint16_t(result) < uint16_t(g_ssrc.value.value()));
					    }
				    }

				    if (set_flags) {
					    setPSW_n(result < 0);
					    setPSW_z(result == 0);
				    }

				    putGAM(g_dst, result);

				    return true;
			    }
	}

	return false;
}

bool cpu::additional_double_operand_instructions(const uint16_t instr)
{
	const uint8_t reg = (instr >> 6) & 7;

	const uint8_t dst = instr & 63;
	const uint8_t dst_mode = (dst >> 3) & 7;
	const uint8_t dst_reg = dst & 7;

	int operation = (instr >> 9) & 7;

	switch(operation) {
		case 0: { // MUL
				int16_t R1  = getRegister(reg);

				auto    R2g = getGAM(dst_mode, dst_reg, false, false);
				int16_t R2  = R2g.value.value();

				int32_t result = R1 * R2;

				setRegister(reg, result >> 16);
				setRegister(reg | 1, result & 65535);

				setPSW_n(result < 0);
				setPSW_z(result == 0);
				setPSW_v(false);
				setPSW_c(result < -32768 || result > 32767);
				return true;
			}

		case 1: { // DIV
				auto    R2g     = getGAM(dst_mode, dst_reg, false, false);
				int16_t divider = R2g.value.value();

				if (divider == 0) {  // divide by zero
					setPSW_n(false);
					setPSW_z(true);
					setPSW_v(true);
					setPSW_c(true);

					return true;
				}

				int32_t R0R1    = (getRegister(reg) << 16) | getRegister(reg | 1);

				int32_t  quot   = R0R1 / divider;
				uint16_t rem    = R0R1 % divider;

				// TODO: handle results out of range

				setPSW_n(quot < 0);
				setPSW_z(quot == 0);
				setPSW_c(false);

				if (quot > 32767 || quot < -32768) {
					setPSW_v(true);

					return true;
				}

				setRegister(reg, quot);
				setRegister(reg | 1, rem);

				setPSW_v(false);

				return true;
			}

		case 2: { // ASH
				uint32_t R     = getRegister(reg), oldR = R;

			        auto     g_dst = getGAM(dst_mode, dst_reg, false, false);
				uint16_t shift = g_dst.value.value() & 077;

				bool     sign  = SIGN(R, false);

				// extend sign-bit
				if (sign)
					R |= 0xffff0000;
				
				if (shift == 0) {
					setPSW_c(false);
				}
				else if (shift < 32) {
					R <<= shift;
					setPSW_c(R & 0x10000);
				}
				else if (shift == 32) {
					R = -sign;

					setPSW_c(sign);
				}
				else {
					int shift_n = (64 - shift) - 1;

					R >>= shift_n;

					setPSW_c(R & 1);

					R >>= 1;
				}

				R &= 0xffff;

				setPSW_n(SIGN(R, false));
				setPSW_z(R == 0);
				setPSW_v(SIGN(R, false) != SIGN(oldR, false));

				setRegister(reg, R);

				return true;
			}

		case 3: { // ASHC
				uint32_t R0R1  = (getRegister(reg) << 16) | getRegister(reg | 1);

			        auto     g_dst = getGAM(dst_mode, dst_reg, false, false);
				uint16_t shift = g_dst.value.value() & 077;

				bool     sign  = R0R1 & 0x80000000;

				setPSW_v(false);

				if (shift == 0)
					setPSW_c(false);
				else if (shift < 32) {
					R0R1 <<= shift - 1;

					setPSW_c(R0R1 >> 31);

					R0R1 <<= 1;
				}
				else if (shift == 32) {
					R0R1 = -sign;

					setPSW_c(sign);
				}
				else {
					int shift_n = (64 - shift) - 1;

					// extend sign-bit
					if (sign)  // convert to unsigned 64b int & extend sign
					{
						R0R1 = (uint64_t(R0R1) | 0xffffffff00000000ll) >> shift_n;

						setPSW_c(R0R1 & 1);

						R0R1 = (uint64_t(R0R1) | 0xffffffff00000000ll) >> 1;
					}
					else {
						R0R1 >>= shift_n;

						setPSW_c(R0R1 & 1);

						R0R1 >>= 1;
					}
				}

				bool new_sign = R0R1 & 0x80000000;
				setPSW_v(sign != new_sign);

				setRegister(reg, R0R1 >> 16);
				setRegister(reg | 1, R0R1 & 65535);

				setPSW_n(R0R1 & 0x80000000);
				setPSW_z(R0R1 == 0);

				return true;
			}

		case 4: { // XOR (word only)
			        auto     g_dst = getGAM(dst_mode, dst_reg, false, false);
				uint16_t vl    = g_dst.value.value() ^ getRegister(reg);

				bool set_flags = putGAM(g_dst, vl);

				if (set_flags)
				    setPSW_flags_nzv(vl, false);

				return true;
			}

		case 7: { // SOB
				addRegister(reg, false, -1);

				if (getRegister(reg)) {
					uint16_t newPC = getPC() - dst * 2;

					setPC(newPC);
				}

				return true;
			}
	}

	return false;
}

bool cpu::single_operand_instructions(const uint16_t instr)
{
	const uint16_t opcode    = (instr >> 6) & 0b111111111;
	const uint8_t  dst       = instr & 63;
	const uint8_t  dst_mode  = (dst >> 3) & 7;
	const uint8_t  dst_reg   = dst & 7;
	const bool     word_mode = !!(instr & 0x8000);
	bool           set_flags = true;

	switch(opcode) {
		case 0b00000011: { // SWAB
					 if (word_mode) // handled elsewhere
						 return false;
					 else {
						 auto g_dst = getGAM(dst_mode, dst_reg, word_mode, false);

						 uint16_t v = g_dst.value.value();

						 v = ((v & 0xff) << 8) | (v >> 8);

						 set_flags = putGAM(g_dst, v);

						 if (set_flags) {
						         setPSW_flags_nzv(v, true);
							 setPSW_c(false);
						 }
					 }

					 break;
				 }

		case 0b000101000: { // CLR/CLRB
					  {
						  auto     g_dst = getGAM(dst_mode, dst_reg, word_mode, false);

						  uint16_t r     = 0;

						  // CLRB only clears the least significant byte
						  if (word_mode)
							r = g_dst.value.value() & 0xff00;

						  bool set_flags = putGAM(g_dst, r);

						  if (set_flags) {
							  setPSW_n(false);
							  setPSW_z(true);
							  setPSW_v(false);
							  setPSW_c(false);
						  }
					  }

					  break;
				  }

		case 0b000101001: { // COM/COMB
					  auto     a = getGAM(dst_mode, dst_reg, word_mode, false);
					  uint16_t v = a.value.value();

					  if (word_mode)
						  v ^= 0xff;
					  else
						  v ^= 0xffff;

					  set_flags = putGAM(a, v);

					  if (set_flags) {
						  setPSW_flags_nzv(v, word_mode);
						  setPSW_c(true);
					  }

					  break;
				  }

		case 0b000101010: { // INC/INCB
				    	  auto     a = getGAM(dst_mode, dst_reg, word_mode, false);
					  uint16_t v = a.value.value();

					  if (dst_mode == 0) {
						  uint16_t add = word_mode ? v & 0xff00 : 0;

						  v = (v + 1) & (word_mode ? 0xff : 0xffff);
						  v |= add;

						  setPSW_n(SIGN(v, word_mode));
						  setPSW_z(IS_0(v, word_mode));
						  setPSW_v(word_mode ? (v & 0xff) == 0x80 : v == 0x8000);

						  setRegister(dst_reg, false, v);
					  }
					  else {
						  int32_t vl        = (a.value.value() + 1) & (word_mode ? 0xff : 0xffff);

						  bool    set_flags = a.addr.value() != ADDR_PSW;

						  if (set_flags) {
							  setPSW_n(SIGN(vl, word_mode));
							  setPSW_z(IS_0(vl, word_mode));
							  setPSW_v(word_mode ? vl == 0x80 : v == 0x8000);
						  }

						  b->write(a.addr.value(), word_mode, vl, false);
					  }

					  break;
				  }

		case 0b000101011: { // DEC/DECB
					  // TODO unify
					  if (dst_mode == 0) {
						  uint16_t v   = getRegister(dst_reg);
						  uint16_t add = word_mode ? v & 0xff00 : 0;

						  v = (v - 1) & (word_mode ? 0xff : 0xffff);
						  v |= add;

						  setPSW_n(SIGN(v, word_mode));
						  setPSW_z(IS_0(v, word_mode));
						  setPSW_v(word_mode ? (v & 0xff) == 0x7f : v == 0x7fff);

						  setRegister(dst_reg, false, v);
					  }
					  else {
						  auto     a  = getGAM(dst_mode, dst_reg, word_mode, false);
						  uint16_t v  = a.value.value();
						  int32_t  vl = (v - 1) & (word_mode ? 0xff : 0xffff);

						  bool set_flags = a.addr.value() != ADDR_PSW;

						  if (set_flags) {
							  setPSW_n(SIGN(vl, word_mode));
							  setPSW_z(IS_0(vl, word_mode));
							  setPSW_v(word_mode ? vl == 0x7f : vl == 0x7fff);
						  }

						  b->write(a.addr.value(), word_mode, vl, false);
					  }

					  break;
				  }

		case 0b000101100: { // NEG/NEGB
					  if (dst_mode == 0) {
						  uint16_t v   = getRegister(dst_reg);
						  uint16_t add = word_mode ? v & 0xff00 : 0;

						  v = (-v) & (word_mode ? 0xff : 0xffff);
						  v |= add;

						  setPSW_n(SIGN(v, word_mode));
						  setPSW_z(IS_0(v, word_mode));
						  setPSW_v(word_mode ? (v & 0xff) == 0x80 : v == 0x8000);
						  setPSW_c(v);

						  setRegister(dst_reg, false, v);
					  }
					  else {
						  auto     a = getGAM(dst_mode, dst_reg, word_mode, false);
						  uint16_t v = -a.value.value();

						  b->write(a.addr.value(), word_mode, v, false);

						  bool set_flags = a.addr.value() != ADDR_PSW;

						  if (set_flags) {
							  setPSW_n(SIGN(v, word_mode));
							  setPSW_z(IS_0(v, word_mode));
							  setPSW_v(word_mode ? (v & 0xff) == 0x80 : v == 0x8000);
							  setPSW_c(v);
						  }
					  }

					  break;
				  }

		case 0b000101101: { // ADC/ADCB
					  if (dst_mode == 0) {
						  const uint16_t vo    = getRegister(dst_reg);
						  uint16_t       v     = vo;
						  uint16_t       add   = word_mode ? v & 0xff00 : 0;
						  bool           org_c = getPSW_c();

						  v = (v + org_c) & (word_mode ? 0xff : 0xffff);
						  v |= add;

						  setPSW_n(SIGN(v, word_mode));
						  setPSW_z(IS_0(v, word_mode));
						  setPSW_v((word_mode ? (vo & 0xff) == 0x7f : vo == 0x7fff) && org_c);
						  setPSW_c((word_mode ? (vo & 0xff) == 0xff : vo == 0xffff) && org_c);

						  setRegister(dst_reg, false, v);
					  }
					  else {
						  auto           a     = getGAM(dst_mode, dst_reg, word_mode, false);
						  const uint16_t vo    = a.value.value();
						  bool           org_c = getPSW_c();
						  uint16_t       v     = (vo + org_c) & (word_mode ? 0x00ff : 0xffff);

						  b->write(a.addr.value(), word_mode, v, false);

						  bool set_flags = a.addr.value() != ADDR_PSW;

						  if (set_flags) {
							  setPSW_n(SIGN(v, word_mode));
							  setPSW_z(IS_0(v, word_mode));
							  setPSW_v((word_mode ? (vo & 0xff) == 0x7f : vo == 0x7fff) && org_c);
							  setPSW_c((word_mode ? (vo & 0xff) == 0xff : vo == 0xffff) && org_c);
						  }
					  }

					  break;
				  }

		case 0b000101110: { // SBC/SBCB
					  if (dst_mode == 0) {
						  uint16_t       v     = getRegister(dst_reg);
						  const uint16_t vo    = v;
						  uint16_t       add   = word_mode ? v & 0xff00 : 0;
						  bool           org_c = getPSW_c();

						  v = (v - org_c) & (word_mode ? 0xff : 0xffff);
						  v |= add;

						  setPSW_n(SIGN(v, word_mode));
						  setPSW_z(IS_0(v, word_mode));
						  setPSW_v(word_mode ? (vo & 0xff) == 0x80 : vo == 0x8000);

						  if (IS_0(vo, word_mode) && org_c)
							  setPSW_c(true);
						  else
							  setPSW_c(false);

						  setRegister(dst_reg, false, v);
					  }
					  else {
						  auto           a     = getGAM(dst_mode, dst_reg, word_mode, false);
						  const uint16_t vo    = a.value.value();
						  bool           org_c = getPSW_c();
						  uint16_t       v     = (vo - org_c) & (word_mode ? 0xff : 0xffff);

						  b->write(a.addr.value(), word_mode, v, false);

						  bool set_flags = a.addr.value() != ADDR_PSW;

						  if (set_flags) {
							  setPSW_n(SIGN(v, word_mode));
							  setPSW_z(IS_0(v, word_mode));
							  setPSW_v(word_mode? (vo & 0xff) == 0x80 : v == 0x8000);

							  if (IS_0(vo, word_mode) && org_c)
								  setPSW_c(true);
							  else
								  setPSW_c(false);
						  }
					  }
					  break;
				  }

		case 0b000101111: { // TST/TSTB
					  uint16_t v = getGAM(dst_mode, dst_reg, word_mode, false).value.value();

					  setPSW_flags_nzv(v, word_mode);
					  setPSW_c(false);

					  break;
				  }

		case 0b000110000: { // ROR/RORB
					  if (dst_mode == 0) {
						  uint16_t v         = getRegister(dst_reg);
						  bool     new_carry = v & 1;

						  uint16_t temp = 0;
						  if (word_mode) {
							  uint16_t add = v & 0xff00;

							  temp = (v >> 1) | (getPSW_c() <<  7) | add;
						  }
						  else {
							  temp = (v >> 1) | (getPSW_c() << 15);
						  }

						  setRegister(dst_reg, false, temp);

						  setPSW_c(new_carry);
						  setPSW_n(SIGN(temp, word_mode));
						  setPSW_z(IS_0(temp, word_mode));
						  setPSW_v(getPSW_c() ^ getPSW_n());
					  }
					  else {
						  auto     a         = getGAM(dst_mode, dst_reg, word_mode, false);
						  uint16_t t         = a.value.value();
						  bool     new_carry = t & 1;

						  uint16_t temp = 0;
						  if (word_mode)
							  temp = (t >> 1) | (getPSW_c() <<  7);
						  else
							  temp = (t >> 1) | (getPSW_c() << 15);

						  b->write(a.addr.value(), word_mode, temp, false);

						  bool set_flags = a.addr.value() != ADDR_PSW;

						  if (set_flags) {
							  setPSW_c(new_carry);
							  setPSW_n(SIGN(temp, word_mode));
							  setPSW_z(IS_0(temp, word_mode));
							  setPSW_v(getPSW_c() ^ getPSW_n());
						  }
					  }
					  break;
				  }

		case 0b000110001: { // ROL/ROLB
					  if (dst_mode == 0) {
						  uint16_t v         = getRegister(dst_reg);
						  bool     new_carry = false;

						  uint16_t temp = 0;
						  if (word_mode) {
							  new_carry = v & 0x80;
							  temp = (((v << 1) | getPSW_c()) & 0xff) | (v & 0xff00);
						  }
						  else {
							  new_carry = v & 0x8000;
							  temp = (v << 1) | getPSW_c();
						  }

						  setRegister(dst_reg, false, temp);

						  setPSW_c(new_carry);
						  setPSW_n(SIGN(temp, word_mode));
						  setPSW_z(IS_0(temp, word_mode));
						  setPSW_v(getPSW_c() ^ getPSW_n());
					  }
					  else {
						  auto     a         = getGAM(dst_mode, dst_reg, word_mode, false);
						  uint16_t t         = a.value.value();
						  bool     new_carry = false;

						  uint16_t temp = 0;
						  if (word_mode) {
							  new_carry = t & 0x80;
							  temp = ((t << 1) | getPSW_c()) & 0xff;
						  }
						  else {
							  new_carry = t & 0x8000;
							  temp = (t << 1) | getPSW_c();
						  }

						  b->write(a.addr.value(), word_mode, temp, false);

						  bool set_flags = a.addr.value() != ADDR_PSW;

						  if (set_flags) {
							  setPSW_c(new_carry);
							  setPSW_n(SIGN(temp, word_mode));
							  setPSW_z(IS_0(temp, word_mode));
							  setPSW_v(getPSW_c() ^ getPSW_n());
						  }
					  }
					  break;
				  }

		case 0b000110010: { // ASR/ASRB
					  if (dst_mode == 0) {
						  uint16_t v  = getRegister(dst_reg);

						  bool     hb = word_mode ? v & 128 : v & 32768;

						  setPSW_c(v & 1);

						  if (word_mode) {
							  uint16_t add = v & 0xff00;

							  v = (v & 255) >> 1;
							  v |= hb << 7;
							  v |= add;
						  }
						  else {
							  v >>= 1;
							  v |= hb << 15;
						  }

						  setRegister(dst_reg, false, v);

						  setPSW_n(SIGN(v, word_mode));
						  setPSW_z(IS_0(v, word_mode));
						  setPSW_v(getPSW_n() ^ getPSW_c());
					  }
					  else {
						  auto     a   = getGAM(dst_mode, dst_reg, word_mode, false);
						  uint16_t v   = a.value.value();
						  uint16_t add = word_mode ? v & 0xff00 : 0;

						  bool     hb  = word_mode ? v & 128 : v & 32768;

						  setPSW_c(v & 1);

						  if (word_mode) {
							  v = (v & 255) >> 1;
							  v |= hb << 7;
							  v |= add;
						  }
						  else {
							  v >>= 1;
							  v |= hb << 15;
						  }

						  b->write(a.addr.value(), word_mode, v, false);

						  bool set_flags = a.addr.value() != ADDR_PSW;

						  if (set_flags) {
							  setPSW_n(SIGN(v, word_mode));
							  setPSW_z(IS_0(v, word_mode));
							  setPSW_v(getPSW_n() ^ getPSW_c());
						  }
					  }
					  break;
				  }

		case 0b00110011: { // ASL/ASLB
					 if (dst_mode == 0) {
						 uint16_t vl  = getRegister(dst_reg);
						 uint16_t add = word_mode ? vl & 0xff00 : 0;

						 uint16_t v   = (vl << 1) & (word_mode ? 0xff : 0xffff);
						 v |= add;

						 setPSW_n(SIGN(v, word_mode));
						 setPSW_z(IS_0(v, word_mode));
						 setPSW_c(SIGN(vl, word_mode));
						 setPSW_v(getPSW_n() ^ getPSW_c());

						 setRegister(dst_reg, false, v);
					 }
					 else {
						 auto     a   = getGAM(dst_mode, dst_reg, word_mode, false);
						 uint16_t vl  = a.value.value();
						 uint16_t v   = (vl << 1) & (word_mode ? 0xff : 0xffff);

						 bool set_flags = a.addr.value() != ADDR_PSW;

						 if (set_flags) {
							 setPSW_n(SIGN(v, word_mode));
							 setPSW_z(IS_0(v, word_mode));
							 setPSW_c(SIGN(vl, word_mode));
							 setPSW_v(getPSW_n() ^ getPSW_c());
						 }

						 b->write(a.addr.value(), word_mode, v, false);
					 }
					 break;
				 }

		case 0b00110101: { // MFPD/MFPI
					 // always words: word_mode-bit is to select between MFPI and MFPD

					 if ((b->getMMR0() & 0160000) == 0)
						 b->addToMMR1(-2, 6);

					 bool     set_flags = true;
					 uint16_t v         = 0xffff;

					 if (dst_mode == 0)
						 v = getRegister(dst_reg, getBitPSW(11), true);
					 else {
						 // calculate address in current address space
						 auto a = getGAMAddress(dst_mode, dst_reg, false);

						 set_flags = a.addr.value() != ADDR_PSW;

						 if (a.addr.value() >= 0160000) {
							 // read from previous space
							 v = b -> read(a.addr.value(), false, true);
						 }
						 else {
							auto phys = b->calculate_physical_address((getPSW() >> 12) & 3, a.addr.value());

							//b->check_address(true, true, phys, false, word_mode, (getPSW() >> 12) & 3);

							extern FILE *lfh;
							fflush(lfh);

							v = b->readPhysical(word_mode ? phys.physical_data : phys.physical_instruction);
						 }
					 }

					 if (set_flags)
						 setPSW_flags_nzv(v, false);

					 // put on current stack
					 pushStack(v);

					 break;
				 }

		case 0b00110110: { // MTPI/MTPD
					 // always words: word_mode-bit is to select between MTPI and MTPD

					 if ((b->getMMR0() & 0160000) == 0)
						 b->addToMMR1(2, 6);

					 // retrieve word from '15/14'-stack
					 uint16_t v = popStack();

					 bool set_flags = true;

					 if (dst_mode == 0)
						setRegister(dst_reg, true, v);
					 else {
						auto a = getGAMAddress(dst_mode, dst_reg, false);

						set_flags = a.addr.value() != ADDR_PSW;

<<<<<<< HEAD
						b->write(a, false, v, true);  // put in '13/12' address space
					 }
=======
						if (a.addr.value() >= 0160000)
							b->write(a.addr.value(), false, v, true);  // put in '13/12' address space
						else {
							auto phys = b->calculate_physical_address((getPSW() >> 12) & 3, a.addr.value());
>>>>>>> 0203371f

							DOLOG(debug, true, "MTPI/D %06o -> %o / %o", a, phys.physical_instruction, phys.physical_data);

//							FILE *fh = fopen("og2-kek.dat", "a+");
//							fprintf(fh, "%lu %06o MTPI %06o: %06o\n", mtpi_count, oldpc, a, v);
//							fclose(fh);
							DOLOG(debug, true, "%lu %06o MTPI %06o: %06o", mtpi_count, oldpc, a.addr.value(), v);

							mtpi_count++;

							//b->check_address(true, true, phys, false, word_mode, (getPSW() >> 12) & 3);

							extern FILE *lfh;
							fflush(lfh);

							b->writePhysical(word_mode ? phys.physical_data : phys.physical_instruction, v);
						}
					 }

					 if (set_flags)
						 setPSW_flags_nzv(v, false);

					 break;
				 }

		case 0b000110100: // MARK/MTPS (put something in PSW)
				 if (word_mode) {  // MTPS
					 psw &= 0xff00;  // only alter lower 8 bits
					 psw |= getGAM(dst_mode, dst_reg, word_mode, false).value.value() & 0xef;  // can't change bit 4
				 }
				 else {
					 setRegister(6, getPC() + dst * 2);

					 setPC(getRegister(5));

					 setRegister(5, popStack());
				 }

				 break;

		case 0b000110111: {  // MFPS (get PSW to something) / SXT
				 auto g_dst = getGAM(dst_mode, dst_reg, word_mode, false);

				 if (word_mode) {  // MFPS
					 uint16_t temp      = psw & 0xff;
					 bool     extend_b7 = psw & 128;

					 if (extend_b7 && dst_mode == 0)
						 temp |= 0xff00;

					 bool set_flags = putGAM(g_dst, temp);

					 if (set_flags) {
						 setPSW_z(temp == 0);
						 setPSW_v(false);
						 setPSW_n(extend_b7);
					 }
				 }
				 else {  // SXT
					 int32_t  vl = -getPSW_n();

					 if (put_result(g_dst, vl)) {
						 setPSW_z(getPSW_n() == false);
						 setPSW_v(false);
					 }
				 }
			 }

			 break;

		default:
				 return false;
	}

	return true;
}

bool cpu::conditional_branch_instructions(const uint16_t instr)
{
	const uint8_t opcode = instr >> 8;
	const int8_t  offset = instr;
	bool          take   = false;

	switch(opcode) {
		case 0b00000001: // BR
			take = true;
			break;

		case 0b00000010: // BNE
			take = !getPSW_z();
			break;

		case 0b00000011: // BEQ
			take = getPSW_z();
			break;

		case 0b00000100: // BGE
			take = getPSW_n() == getPSW_v();
			break;

		case 0b00000101: // BLT
			take = getPSW_n() ^ getPSW_v();
			break;

		case 0b00000110: // BGT
			take = getPSW_n() == getPSW_v() && getPSW_z() == false;
			break;

		case 0b00000111: // BLE
			take = getPSW_n() != getPSW_v() || getPSW_z();
			break;

		case 0b10000000: // BPL
			take = getPSW_n() == false;
			break;

		case 0b10000001: // BMI
			take = getPSW_n() == true;
			break;

		case 0b10000010: // BHI
			take = getPSW_c() == false && getPSW_z() == false;
			break;

		case 0b10000011: // BLOS
			take = getPSW_c() || getPSW_z();
			break;

		case 0b10000100: // BVC
			take = getPSW_v() == false;
			break;

		case 0b10000101: // BVS
			take = getPSW_v();
			break;

		case 0b10000110: // BCC
			take = getPSW_c() == false;
			break;

		case 0b10000111: // BCS / BLO
			take = getPSW_c();
			break;

		default:
			return false;
	}

	if (take)
		addRegister(7, false, offset * 2);

	return true;
}

bool cpu::condition_code_operations(const uint16_t instr)
{
	switch(instr) {
		case 0b0000000010100000: // NOP
		case 0b0000000010110000: // NOP
			return true;
	}

	if ((instr & ~7) == 0000230) { // SPLx
		int level = instr & 7;
		setPSW_spl(level);

//		// trap via vector 010  only(?) on an 11/60 and not(?) on an 11/70
//		trap(010);

		return true;
	}

	if ((instr & ~31) == 0b10100000) { // set condition bits
		bool state = !!(instr & 0b10000);

		if (instr & 0b1000)
			setPSW_n(state);
		if (instr & 0b0100)
			setPSW_z(state);
		if (instr & 0b0010)
			setPSW_v(state);
		if (instr & 0b0001)
			setPSW_c(state);

		return true;
	}

	return false;
}

void cpu::pushStack(const uint16_t v)
{
	if (getRegister(6) == stackLimitRegister) {
		DOLOG(debug, true, "stackLimitRegister reached %06o while pushing %06o", stackLimitRegister, v);

		trap(123, 7);  // TODO
	}
	else {
		uint16_t a = addRegister(6, false, -2);

		b -> writeWord(a, v);
	}
}

uint16_t cpu::popStack()
{
	uint16_t a    = getRegister(6);
	uint16_t temp = b -> readWord(a);

	addRegister(6, false, 2);

	return temp;
}

bool cpu::misc_operations(const uint16_t instr)
{
	switch(instr) {
		case 0b0000000000000000: // HALT
			*event = EVENT_HALT;
			return true;

		case 0b0000000000000001: // WAIT
			return true;

		case 0b0000000000000010: // RTI
			setPC(popStack());
			setPSW(popStack(), !!((getPSW() >> 12) & 3));
			return true;

		case 0b0000000000000011: // BPT
			trap(014);
			return true;

		case 0b0000000000000100: // IOT
			trap(020);
			return true;

		case 0b0000000000000110: // RTT
			setPC(popStack());
			setPSW(popStack(), !!((getPSW() >> 12) & 3));
			return true;

		case 0b0000000000000111: // MFPT
			if (emulateMFPT)
				setRegister(0, true, 1); // PDP-11/44
			else
				trap(012);
			return true;

		case 0b0000000000000101: // RESET
			b->init();
			init_interrupt_queue();
			return true;
	}

	if ((instr >> 8) == 0b10001000) { // EMT
		trap(030);
		return true;
	}

	if ((instr >> 8) == 0b10001001) { // TRAP
		trap(034);
		return true;
	}

	if ((instr & ~0b111111) == 0b0000000001000000) { // JMP
		int dst_mode = (instr >> 3) & 7;

		if (dst_mode == 0)  // cannot jump to a register
			trap(010);
		else {
			int dst_reg = instr & 7;

			bool word_mode = false;
			setPC(getGAMAddress(dst_mode, dst_reg, word_mode).addr.value());
		}

		return true;
	}

	if ((instr & 0b1111111000000000) == 0b0000100000000000) { // JSR
		int  link_reg  = (instr >> 6) & 7;
		auto dst_value = getGAMAddress((instr >> 3) & 7, instr & 7, false).addr.value();

		// PUSH link
		pushStack(getRegister(link_reg));

		// MOVE PC,link
		setRegister(link_reg, false, getPC());

		// JMP dst
		setPC(dst_value);

		return true;
	}

	if ((instr & 0b1111111111111000) == 0b0000000010000000) { // RTS
		const int link_reg = instr & 7;

		uint16_t  v        = popStack();

		// MOVE link, PC
		setPC(getRegister(link_reg));

		// POP link
		setRegister(link_reg, false, v);

		return true;
	}

	return false;
}

void cpu::schedule_trap(const uint16_t vector)
{
	scheduled_trap = vector;
}

// 'is_interrupt' is not correct naming; it is true for mmu faults and interrupts
void cpu::trap(uint16_t vector, const int new_ipl, const bool is_interrupt)
{
	DOLOG(debug, true, "*** CPU::TRAP, MMR0: %06o, MMR2: %06o ***", b->getMMR0(), b->getMMR2());

	int      processing_trap_depth = 0;
	uint16_t before_psw            = 0;
	uint16_t before_pc             = 0;

	for(;;) {
		try {
			processing_trap_depth++;

			bool kernel_mode = psw >> 14;

			if (processing_trap_depth >= 2) {
				DOLOG(debug, true, "Trap depth %d", processing_trap_depth);

				if (kernel_mode)
					vector = 4;

				setRegister(6, 04);

				if (processing_trap_depth >= 3) {
					// TODO: halt?
				}
			}
			else {
				before_psw = getPSW();
				before_pc  = getPC();

				if ((b->getMMR0() & 0160000) == 0 && vector != 4) {
					b->setMMR2(vector);
					b->addToMMR1(-2, 6);
					b->addToMMR1(-2, 6);
				}

				if (is_interrupt)
					b->clearMMR0Bit(12);
				else
					b->setMMR0Bit(12);  // it's a trap
			}

			// make sure the trap vector is retrieved from kernel space
			psw &= 037777;  // mask off 14/15

			setPC(b->readWord(vector + 0));

			// switch to kernel mode & update 'previous mode'
			uint16_t new_psw = b->readWord(vector + 2) & 0147777;  // mask off old 'previous mode'
			if (new_ipl != -1)
				new_psw = (new_psw & ~0xe0) | (new_ipl << 5);
			new_psw |= (before_psw >> 2) & 030000; // apply new 'previous mode'
			setPSW(new_psw, false);

		//	DOLOG(info, true, "R6: %06o, before PSW: %06o, new PSW: %06o", getRegister(6), before_psw, new_psw);
		//
			if (processing_trap_depth >= 2 && kernel_mode)
				setRegister(6, 04);

			pushStack(before_psw);
			pushStack(before_pc);

			// if we reach this point then the trap was processed without causing
			// another trap
			break;
		}
		catch(const int exception) {
			DOLOG(debug, true, "trap during execution of trap (%d)", exception);

			setPSW(before_psw, false);
		}
	}
}

cpu::operand_parameters cpu::addressing_to_string(const uint8_t mode_register, const uint16_t pc, const bool word_mode) const
{
	assert(mode_register < 64);

	uint16_t    next_word = b->peekWord(pc & 65535);

	int         reg       = mode_register & 7;

	uint16_t    mask      = word_mode ? 0xff : 0xffff;

	std::string reg_name;
	if (reg == 6)
		reg_name = "SP";
	else if (reg == 7)
		reg_name = "PC";
	else
		reg_name = format("R%d", reg);

	switch(mode_register >> 3) {
		case 0:
			return { reg_name, 2, -1, uint16_t(getRegister(reg) & mask) };

		case 1:
			return { format("(%s)", reg_name.c_str()), 2, -1, uint16_t(b->peekWord(getRegister(reg)) & mask) };

		case 2:
			if (reg == 7)
				return { format("#%06o", next_word), 4, int(next_word), uint16_t(next_word & mask) };

			return { format("(%s)+", reg_name.c_str()), 2, -1, uint16_t(b->peekWord(getRegister(reg)) & mask) };

		case 3:
			if (reg == 7)
				return { format("@#%06o", next_word), 4, int(next_word), uint16_t(b->peekWord(next_word) & mask) };

			return { format("@(%s)+", reg_name.c_str()), 2, -1, uint16_t(b->peekWord(b->peekWord(getRegister(reg))) & mask) };

		case 4:
			return { format("-(%s)", reg_name.c_str()), 2, -1, uint16_t(b->peekWord(getRegister(reg) - (word_mode == false || reg >= 6 ? 2 : 1)) & mask) };

		case 5:
			return { format("@-(%s)", reg_name.c_str()), 2, -1, uint16_t(b->peekWord(b->peekWord(getRegister(reg) - 2)) & mask) };

		case 6:
			if (reg == 7)
				return { format("%06o", (pc + next_word + 2) & 65535), 4, int(next_word), uint16_t(b->peekWord(getRegister(reg) + next_word) & mask) };

			return { format("%o(%s)", next_word, reg_name.c_str()), 4, int(next_word), uint16_t(b->peekWord(getRegister(reg) + next_word) & mask) };

		case 7:
			if (reg == 7)
				return { format("@%06o", next_word), 4, int(next_word), uint16_t(b->peekWord(b->peekWord(getRegister(reg) + next_word)) & mask) };

			return { format("@%o(%s)", next_word, reg_name.c_str()), 4, int(next_word), uint16_t(b->peekWord(b->peekWord(getRegister(reg) + next_word)) & mask) };
	}

	return { "??", 0, -1, 0123456 };
}

std::map<std::string, std::vector<std::string> > cpu::disassemble(const uint16_t addr) const
{
	uint16_t    instruction   = b->peekWord(addr);

	bool        word_mode     = !!(instruction & 0x8000);
	std::string word_mode_str = word_mode ? "B" : "";
	uint8_t     ado_opcode    = (instruction >>  9) &  7;  // additional double operand
        uint8_t     do_opcode     = (instruction >> 12) &  7;  // double operand
	uint8_t     so_opcode     = (instruction >>  6) & 63;  // single operand

	std::string text;
	std::string name;

	std::string space = " ";
	std::string comma = ",";

	uint8_t     src_register  = (instruction >> 6) & 63;
	uint8_t     dst_register  = (instruction >> 0) & 63;

	std::vector<uint16_t> instruction_words { instruction };
	std::vector<uint16_t> work_values;

	// TODO: 100000011

	if (do_opcode == 0b000) {
		auto dst_text { addressing_to_string(dst_register, (addr + 2) & 65535, word_mode) };

		auto next_word = dst_text.instruction_part;

		work_values.push_back(dst_text.work_value);

		// single_operand_instructions
		switch(so_opcode) {
			case 0b00000011:
				if (!word_mode)
					text = "SWAB " + dst_text.operand;
				break;

			case 0b000101000:
				name = "CLR";
				break;

			case 0b000101001:
				name = "COM";
				break;

			case 0b000101010:
				name = "INC";
				break;

			case 0b000101011:
				name = "DEC";
				break;

			case 0b000101100:
				name = "NEG";
				break;

			case 0b000101101:
				name = "ADC";
				break;

			case 0b000101110:
				name = "SBC";
				break;

			case 0b000101111:
				name = "TST";
				break;

			case 0b000110000:
				name = "ROR";
				break;

			case 0b000110001:
				name = "ROL";
				break;

			case 0b000110010:
				name = "ASR";
				break;

			case 0b00110011:
				name = "ASL";
				break;

			case 0b00110101:
				name = word_mode ? "MFPD" : "MFPI";
				break;

			case 0b00110110:
				name = word_mode ? "MTPD" : "MTPI";
				break;

			case 0b000110100:
				if (word_mode == true)
					name = "MTPS";
				break;

			case 0b000110111:
				if (word_mode == true)
					name = "MFPS";
				else
					name = "SXT";
				break;
		}

		if (text.empty() && name.empty() == false)
			text = name + word_mode_str + space + dst_text.operand;

		if (text.empty() == false && next_word != -1)
			instruction_words.push_back(next_word);
	}
	else if (do_opcode == 0b111) {
		std::string src_text = format("R%d", (instruction >> 6) & 7);
		auto        dst_text { addressing_to_string(dst_register, (addr + 2) & 65535, word_mode) };

		auto next_word = dst_text.instruction_part;

		work_values.push_back(dst_text.work_value);

		switch(ado_opcode) {  // additional double operand
			case 0:
				name = "MUL";
				break;

			case 1:
				name = "DIV";
				break;

			case 2:
				name = "ASH";
				break;

			case 3:
				name = "ASHC";
				break;

			case 4:
				name = "XOR";
				break;

			case 7:
				text = std::string("SOB ") + src_text;
				break;
		}

		if (text.empty() && name.empty() == false)
			text = name + space + src_text + comma + dst_text.operand;

		if (text.empty() == false && next_word != -1)
			instruction_words.push_back(next_word);
	}
	else {
		switch(do_opcode) {
			case 0b001:
				name = "MOV";
				break;

			case 0b010:
				name = "CMP";
				break;

			case 0b011:
				name = "BIT";
				break;

			case 0b100:
				name = "BIC";
				break;

			case 0b101:
				name = "BIS";
				break;

			case 0b110:
				if (word_mode)
					name = "SUB";
				else
					name = "ADD";
				break;
		}

		// source
		auto src_text { addressing_to_string(src_register, (addr + 2) & 65535, word_mode) };

		auto next_word_src = src_text.instruction_part;
		if (next_word_src != -1)
			instruction_words.push_back(next_word_src);

		work_values.push_back(src_text.work_value);

		// destination
		auto dst_text { addressing_to_string(dst_register, (addr + src_text.length) & 65535, word_mode) };

		auto next_word_dst = dst_text.instruction_part;
		if (next_word_dst != -1)
			instruction_words.push_back(next_word_dst);

		work_values.push_back(dst_text.work_value);

		text = name + word_mode_str + space + src_text.operand + comma + dst_text.operand;
	}

	if (text.empty()) {  // conditional branch instructions
		uint8_t  cb_opcode = (instruction >> 8) & 255;
		int8_t   offset    = instruction & 255;
		uint16_t new_pc    = (addr + 2 + offset * 2) & 65535;

		switch(cb_opcode) {
			case 0b00000001:
				name = "BR";
				break;

			case 0b00000010:
				name = "BNE";
				break;

			case 0b00000011:
				name = "BEQ";
				break;

			case 0b00000100:
				name = "BGE";
				break;

			case 0b00000101:
				name = "BLT";
				break;

			case 0b00000110:
				name = "BGT";
				break;

			case 0b00000111:
				name = "BLE";
				break;

			case 0b10000000:
				name = "BPL";
				break;

			case 0b10000001:
				name = "BMI";
				break;

			case 0b10000010:
				name = "BHI";
				break;

			case 0b10000011:
				name = "BLOS";
				break;

			case 0b10000100:
				name = "BVC";
				break;

			case 0b10000101:
				name = "BVS";
				break;

			case 0b10000110:
				name = "BCC";
				break;

			case 0b10000111:
				name = "BCS/BLO";
				break;
		}

		if (text.empty() && name.empty() == false)
			text = name + space + format("%06o", new_pc);
	}

	if (text.empty()) {
		if ((instruction & ~7) == 0000230)
			text = format("SPL%d", instruction & 7);

		if ((instruction & ~31) == 0b10100000) { // set condition bits
			text = instruction & 0b10000 ? "SE" : "CL";

			if (instruction & 0b1000)
				text += "N";
			if (instruction & 0b0100)
				text += "Z";
			if (instruction & 0b0010)
				text += "V";
			if (instruction & 0b0001)
				text += "C";
		}

		switch(instruction) {
			case 0b0000000010100000:
			case 0b0000000010110000:
				text = "NOP";
				work_values.clear();
				break;

			case 0b0000000000000000:
				text = "HALT";
				work_values.clear();
				break;

			case 0b0000000000000001:
				text = "WAIT";
				work_values.clear();
				break;

			case 0b0000000000000010:
				text = "RTI";
				work_values.clear();
				break;

			case 0b0000000000000011:
				text = "BPT";
				break;

			case 0b0000000000000100:
				text = "IOT";
				break;

			case 0b0000000000000110:
				text = "RTT";
				work_values.clear();
				break;

			case 0b0000000000000111:
				text = "MFPT";
				break;

			case 0b0000000000000101:
				text = "RESET";
				work_values.clear();
				break;
		}

		if ((instruction >> 8) == 0b10001000)
			text = format("EMT %o", instruction & 255);

		if ((instruction >> 8) == 0b10001001)
			text = format("TRAP %o", instruction & 255);

		if ((instruction & ~0b111111) == 0b0000000001000000) {
			auto dst_text { addressing_to_string(dst_register, (addr + 2) & 65535, word_mode) };

			auto next_word = dst_text.instruction_part;
			if (next_word != -1)
				instruction_words.push_back(next_word);

			work_values.push_back(dst_text.work_value);

			text = std::string("JMP ") + dst_text.operand;
		}

		if ((instruction & 0b1111111000000000) == 0b0000100000000000) {
			auto dst_text { addressing_to_string(dst_register, (addr + 2) & 65535, word_mode) };

			auto next_word = dst_text.instruction_part;
			if (next_word != -1)
				instruction_words.push_back(next_word);

			work_values.push_back(dst_text.work_value);

			text = format("JSR R%d,", src_register & 7) + dst_text.operand;
		}

		if ((instruction & 0b1111111111111000) == 0b0000000010000000)
			text = "RTS";
	}

	if (text.empty())
		text = "???";

	std::map<std::string, std::vector<std::string> > out;

	// MOV x,y
	out.insert({ "address", { format("%06o", addr) } });

	// MOV x,y
	out.insert({ "instruction-text", { text } });

	// words making up the instruction
	std::vector<std::string> instruction_values;
	for(auto i : instruction_words)
		instruction_values.push_back(format("%06o", i));

	out.insert({ "instruction-values", instruction_values });

	// R0-R5, SP, PC
	std::vector<std::string> registers;

	for(int i=0; i<8; i++) {
		if (i < 6)
			registers.push_back(format("%06o", getRegister(i)));
		else if (i == 6)
			registers.push_back(format("%06o", sp[psw >> 14]));
		else
			registers.push_back(format("%06o", addr));
	}

	out.insert({ "registers", registers });

	// PSW
	std::string psw_str = format("%d%d|%d|%d|%c%c%c%c%c", psw >> 14, (psw >> 12) & 3, (psw >> 11) & 1, (psw >> 5) & 7,
                        psw & 16?'t':'-', psw & 8?'n':'-', psw & 4?'z':'-', psw & 2 ? 'v':'-', psw & 1 ? 'c':'-');
	out.insert({ "psw", { psw_str } });

	// values worked with
	std::vector<std::string> work_values_str;
	for(auto v : work_values)
		work_values_str.push_back(format("%06o", v));
	out.insert({ "work-values", work_values_str });

	out.insert({ "MMR0", { format("%06o", b->getMMR0()) } });
	out.insert({ "MMR2", { format("%06o", b->getMMR2()) } });

	return out;
}

void cpu::step_a()
{
	if ((b->getMMR0() & 0160000) == 0)
		b->clearMMR1();

	if (scheduled_trap) {
		trap(scheduled_trap, 7, true);

		scheduled_trap = 0;

		return;
	}

	if (check_queued_interrupts())
	       return;
}

void cpu::step_b()
{
	instruction_count++;

	uint16_t temp_pc = getPC();
	oldpc = temp_pc;

	if ((b->getMMR0() & 0160000) == 0)
		b->setMMR2(temp_pc);

	try {
		uint16_t instr = b->readWord(temp_pc);

//		FILE *fh = fopen("/home/folkert/kek.dat", "a+");
//		fprintf(fh, "%06o %06o\n", temp_pc, instr);
//		fclose(fh);

		addRegister(7, false, 2);

		if (double_operand_instructions(instr))
			return;

		if (conditional_branch_instructions(instr))
			return;

		if (condition_code_operations(instr))
			return;

		if (misc_operations(instr))
			return;

		DOLOG(warning, true, "UNHANDLED instruction %o", instr);

		trap(010);
	}
	catch(const int exception) {
		DOLOG(debug, true, "bus-trap during execution of command (%d)", exception);
	}
}<|MERGE_RESOLUTION|>--- conflicted
+++ resolved
@@ -258,8 +258,6 @@
 	else {
 		psw = v;
 	}
-<<<<<<< HEAD
-=======
 }
 
 void cpu::setPSW_flags_nzv(const uint16_t value, const bool word_mode)
@@ -267,7 +265,6 @@
 	setPSW_n(SIGN(value, word_mode));
 	setPSW_z(IS_0(value, word_mode));
 	setPSW_v(false);
->>>>>>> 0203371f
 }
 
 bool cpu::check_queued_interrupts()
@@ -335,8 +332,6 @@
 	uint16_t next_word = 0;
 
 	g.space = reg == 7 ? i_space : (b->get_use_data_space(psw >> 14) ? d_space : i_space);
-
-	uint16_t dummy = 0;
 
 	switch(mode) {
 		case 0: // 000 
@@ -361,15 +356,10 @@
 			addRegister(reg, prev_mode, 2);
 			break;
 		case 4:
-<<<<<<< HEAD
-			dummy = addRegister(reg, prev_mode, !word_mode || reg == 7 || reg == 6 ? -2 : -1);
-			b -> write(dummy, word_mode, value, false);
-=======
 			addRegister(reg, prev_mode, !word_mode || reg == 7 || reg == 6 ? -2 : -1);
 			g.addr  = getRegister(reg, g.set, prev_mode);
 			if (read_value)
 				g.value = b->read(g.addr.value(), word_mode, prev_mode, false, d_space);
->>>>>>> 0203371f
 			break;
 		case 5:
 			addRegister(reg, prev_mode, -2);
@@ -1263,15 +1253,10 @@
 
 						set_flags = a.addr.value() != ADDR_PSW;
 
-<<<<<<< HEAD
-						b->write(a, false, v, true);  // put in '13/12' address space
-					 }
-=======
 						if (a.addr.value() >= 0160000)
 							b->write(a.addr.value(), false, v, true);  // put in '13/12' address space
 						else {
 							auto phys = b->calculate_physical_address((getPSW() >> 12) & 3, a.addr.value());
->>>>>>> 0203371f
 
 							DOLOG(debug, true, "MTPI/D %06o -> %o / %o", a, phys.physical_instruction, phys.physical_data);
 
