--- conflicted
+++ resolved
@@ -20,6 +20,8 @@
 constexpr int n_pages = 16;
 #endif
 
+constexpr uint16_t di_ena_mask[4] = { 4, 2, 0, 1 };
+
 bus::bus()
 {
 	m = new memory(n_pages * 8192);
@@ -50,9 +52,6 @@
 	MMR3 = 0;
 }
 
-<<<<<<< HEAD
-uint16_t bus::read(const uint16_t a, const bool word_mode, const bool use_prev, const bool peek_only, const d_i_space_t space)
-=======
 uint16_t bus::read_pdr(const uint32_t a, const int run_mode, const bool word_mode, const bool peek_only)
 {
 	bool is_11_34 = c->get_34();
@@ -77,8 +76,7 @@
 	return word_mode ? (a & 1 ? t >> 8 : t & 255) : t;
 }
 
-uint16_t bus::read(const uint16_t a, const bool word_mode, const bool use_prev, const bool peek_only)
->>>>>>> 13d3825d
+uint16_t bus::read(const uint16_t a, const bool word_mode, const bool use_prev, const bool peek_only, const d_i_space_t space)
 {
 	uint16_t temp = 0;
 
@@ -274,15 +272,9 @@
 		return -1;
 	}
 
-<<<<<<< HEAD
-	int run_mode = (c->getPSW() >> (use_prev ? 12 : 14)) & 3;
+	int      run_mode = (c->getPSW() >> (use_prev ? 12 : 14)) & 3;
 
 	uint32_t m_offset = calculate_physical_address(run_mode, a, !peek_only, false, peek_only, space == d_space);
-=======
-	int      run_mode = (c->getPSW() >> (use_prev ? 12 : 14)) & 3;
-
-	uint32_t m_offset = calculate_physical_address(run_mode, a, !peek_only, false, peek_only, word_mode);
->>>>>>> 13d3825d
 
 	if (word_mode)
 		temp = m -> readByte(m_offset);
@@ -332,38 +324,14 @@
 	MMR2 = value;
 }
 
-<<<<<<< HEAD
 uint32_t bus::calculate_physical_address(const int run_mode, const uint16_t a, const bool trap_on_failure, const bool is_write, const bool peek_only, const bool is_data)
-=======
-uint32_t bus::calculate_physical_address(const int run_mode, const uint16_t a, const bool trap_on_failure, const bool is_write, const bool peek_only, const bool word_mode)
->>>>>>> 13d3825d
 {
 	uint32_t m_offset = a;
 
-	const uint8_t apf = a >> 13; // active page field
-
-	if ((a & 1) && word_mode == 0 && peek_only == false) {
-		DOLOG(debug, true, "TRAP(004) (throw 5) on address %06o, page %d, run mode %d, MMR0 %06o, MMR2 %06o", a, apf, run_mode, MMR0, MMR2);
-
-		if (is_write)
-			pages[run_mode][0][apf].pdr |= 1 << 7;  // TODO: D/I
-
-		//MMR0 &= ~14;  // add current page
-		//MMR0 |= apf << 1;
-
-<<<<<<< HEAD
-		constexpr uint16_t di_ena_mask[4] = { 4, 2, 0, 1 };
+	if (MMR0 & 1) {
+		const uint8_t apf = a >> 13; // active page field
+
 		bool          d   = is_data & (!!(MMR3 & di_ena_mask[run_mode])) ? is_data : false;
-=======
-		c->schedule_trap(004);  // invalid access
-
-		throw 5;
-	}
-
-	if (MMR0 & 1) {
-		// TODO: D/I
-		m_offset = pages[run_mode][0][apf].par * 64;  // memory offset  TODO: handle 16b int-s
->>>>>>> 13d3825d
 
 		uint16_t p_offset = a & 8191;  // page offset
 
@@ -376,19 +344,15 @@
 
 		if (trap_on_failure) {
 			if ((MMR0 & (1 << 9)) || c->get_34()) {
-				const int access_control = pages[run_mode][0][apf].pdr & 7;
+				const int access_control = pages[run_mode][d][apf].pdr & 7;
 
 				if (is_write && access_control != 6) {  // write
 					DOLOG(debug, true, "TRAP(0250) (throw 1) for access_control %d on address %06o", access_control, a);
 
 					c->schedule_trap(0250);  // invalid address
 
-<<<<<<< HEAD
-					pages[run_mode][d][apf].pdr |= 1 << 7;
-=======
 					if (is_write)
-						pages[run_mode][0][apf].pdr |= 1 << 7;  // TODO: D/I
->>>>>>> 13d3825d
+						pages[run_mode][d][apf].pdr |= 1 << 7;
 
 					if ((MMR0 & 0160000) == 0) {
 						MMR0 &= 017777;
@@ -411,12 +375,8 @@
 
 						c->schedule_trap(0250);  // invalid address
 
-<<<<<<< HEAD
-						pages[run_mode][d][apf].pdr |= 1 << 7;
-=======
 						if (is_write)
-							pages[run_mode][0][apf].pdr |= 1 << 7;  // TODO: D/I
->>>>>>> 13d3825d
+							pages[run_mode][d][apf].pdr |= 1 << 7;
 
 						if ((MMR0 & 0160000) == 0) {
 							MMR0 &= 017777;
@@ -438,13 +398,6 @@
 				}
 			}
 
-<<<<<<< HEAD
-			uint16_t pdr_len = (((pages[run_mode][d][apf].pdr >> 8) & 127) + 1) * 64;
-
-			bool direction = pages[run_mode][d][apf].pdr & 8;
-
-=======
->>>>>>> 13d3825d
 			if (m_offset >= n_pages * 8192) {
 				DOLOG(debug, !peek_only, "bus::calculate_physical_address %o >= %o", m_offset, n_pages * 8192);
 				DOLOG(debug, true, "TRAP(04) (throw 3) on address %06o", a);
@@ -461,20 +414,19 @@
 				}
 
 				if (is_write)
-					pages[run_mode][0][apf].pdr |= 1 << 7;  // TODO: D/I
+					pages[run_mode][d][apf].pdr |= 1 << 7;  // TODO: D/I
 
 				c->schedule_trap(04);
 
 				throw 3;
 			}
 
-			// uint16_t pdr_len = ((pages[run_mode][0][apf].pdr >> 8) & 127) * 64;  // TODO: D/I
-			uint16_t pdr_len = (pages[run_mode][0][apf].pdr >> 8) & 127;
+			uint16_t pdr_len = (pages[run_mode][d][apf].pdr >> 8) & 127;
 			uint16_t pdr_cmp = (a >> 6) & 127;
 
-			bool direction = pages[run_mode][0][apf].pdr & 8;  // TODO: D/I
-
-			// DOLOG(debug, true, "p_offset %06o pdr_len %06o direction %d, run_mode %d, apf %d, pdr: %06o", p_offset, pdr_len, direction, run_mode, apf, pages[run_mode][0][apf].pdr);
+			bool direction = pages[run_mode][d][apf].pdr & 8;  // TODO: D/I
+
+			// DOLOG(debug, true, "p_offset %06o pdr_len %06o direction %d, run_mode %d, apf %d, pdr: %06o", p_offset, pdr_len, direction, run_mode, apf, pages[run_mode][d][apf].pdr);
 
 			if ((pdr_cmp > pdr_len && direction == false) || (pdr_cmp < pdr_len && direction == true)) {
 				DOLOG(debug, !peek_only, "bus::calculate_physical_address::p_offset %o versus %o direction %d", pdr_cmp, pdr_len, direction);
@@ -493,13 +445,13 @@
 				}
 
 				if (is_write)
-					pages[run_mode][0][apf].pdr |= 1 << 7;  // TODO: D/I
+					pages[run_mode][d][apf].pdr |= 1 << 7;  // TODO: D/I
 
 				throw 4;
 			}
 		}
 
-		DOLOG(debug, !peek_only, "virtual address %06o maps to physical address %08o (run_mode: %d, apf: %d, par: %08o, poff: %o, AC: %d)", a, m_offset, run_mode, apf, pages[run_mode][0][apf].par * 64, p_offset, pages[run_mode][0][apf].pdr & 7);  // TODO: D/I
+		DOLOG(debug, !peek_only, "virtual address %06o maps to physical address %08o (run_mode: %d, apf: %d, par: %08o, poff: %o, AC: %d)", a, m_offset, run_mode, apf, pages[run_mode][d][apf].par * 64, p_offset, pages[run_mode][d][apf].pdr & 7);  // TODO: D/I
 	}
 
 	return m_offset;
@@ -518,9 +470,6 @@
 	MMR1 |= reg;
 }
 
-<<<<<<< HEAD
-void bus::write(const uint16_t a, const bool word_mode, uint16_t value, const bool use_prev, const d_i_space_t space)
-=======
 void bus::write_pdr(const uint32_t a, const int run_mode, const uint16_t value, const bool word_mode)
 {
 	bool is_11_34 = c->get_34();
@@ -563,16 +512,18 @@
 	DOLOG(debug, true, "write run-mode %d: %c PAR for %d: %o (%07o)", run_mode, is_d ? 'D' : 'I', page, word_mode ? value & 0xff : value, pages[run_mode][is_d][page].par * 64);
 }
 
-void bus::write(const uint16_t a, const bool word_mode, uint16_t value, const bool use_prev)
->>>>>>> 13d3825d
+void bus::write(const uint16_t a, const bool word_mode, uint16_t value, const bool use_prev, const d_i_space_t space)
 {
 	int run_mode = (c->getPSW() >> (use_prev ? 12 : 14)) & 3;
 
 	if ((MMR0 & 1) == 1 && (a & 1) == 0 && a != ADDR_MMR0) {
-		const uint8_t apf = a >> 13; // active page field
-
-                // TODO: D/I
-                pages[run_mode][0][apf].pdr |= 64;  // set 'W' (written to) bit
+		const uint8_t apf     = a >> 13; // active page field
+
+		bool          is_data = space == d_space;
+
+		bool          d       = is_data & (!!(MMR3 & di_ena_mask[run_mode])) ? is_data : false;
+
+                pages[run_mode][d][apf].pdr |= 64;  // set 'W' (written to) bit
 	}
 
 	if (a >= 0160000) {
@@ -763,11 +714,7 @@
 		return;
 	}
 
-<<<<<<< HEAD
 	uint32_t m_offset = calculate_physical_address(run_mode, a, true, true, false, space == d_space);
-=======
-	uint32_t m_offset = calculate_physical_address(run_mode, a, true, true, false, word_mode);
->>>>>>> 13d3825d
 
 	DOLOG(debug, true, "WRITE to %06o/%07o: %o", a, m_offset, value);
 
