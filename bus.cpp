// (C) 2018-2022 by Folkert van Heusden
// Released under Apache License v2.0
#include <assert.h>
#include <stdio.h>
#include <string.h>

#include "bus.h"
#include "gen.h"
#include "cpu.h"
#include "log.h"
#include "memory.h"
#include "tm-11.h"
#include "tty.h"

#if defined(ESP32)
// ESP32 goes in a crash-loop when allocating 128kB
// see also https://github.com/espressif/esp-idf/issues/1934
constexpr int n_pages = 12;
#else
constexpr int n_pages = 16;
#endif


bus::bus()
{
	m = new memory(n_pages * 8192);

	memset(pages, 0x00, sizeof pages);

	CPUERR = MMR0 = MMR1 = MMR2 = MMR3 = PIR = CSR = 0;
}

bus::~bus()
{
	delete c;
	delete tm11;
	delete rk05_;
	delete rl02_;
	delete tty_;
	delete m;
}

void bus::clearmem()
{
	m -> reset();
}

void bus::init()
{
	MMR0 = 0;
	MMR3 = 0;
}

uint16_t bus::read(const uint16_t a, const bool word_mode, const bool use_prev, const bool peek_only, const d_i_space_t space)
{
	uint16_t temp = 0;

	if (a >= 0160000) {
		bool is_11_34 = c->get_34();

		if (word_mode)
			DOLOG(debug, false, "READ I/O %06o in byte mode", a);

		if (a == 0177750) { // MAINT
			DOLOG(debug, !peek_only, "read MAINT");
			return 1; // POWER OK
		}

		if (a == 0177570) { // console switch & display register
			DOLOG(debug, !peek_only, "read console switch");

			return debug_mode ? 128 : 0;
		}

		if (a == 0172540) { // KW11P programmable clock
			DOLOG(debug, !peek_only, "read programmable clock");
			return 128;
		}

		if (a == 0177772) { // PIR
			DOLOG(debug, !peek_only, "read PIT");
			return PIR;
		}

		if (a == 0177546) { // line frequency clock and status register
			DOLOG(debug, !peek_only, "read line freq clock");
			return lf_csr;
		}

		if (a == 0177514) { // printer, CSR register, LP11
			DOLOG(debug, !peek_only, "read LP11 CSR");
			return 0x80;
		}

		/// MMU ///
		if (a >= 0172200 && a < 0172240) {
			int      page = (a >> 1) & 7;
			bool     is_d = is_11_34 ? false : (a & 16);
			uint16_t t    = pages[001][is_d][page].pdr;
			DOLOG(debug, !peek_only, "read supervisor %c PDR for %d: %o", is_d ? 'D' : 'I', page, t);
			return word_mode ? (a & 1 ? t >> 8 : t & 255) : t;
		}
		else if (a >= 0172240 && a < 0172300) {
			int      page = (a >> 1) & 7;
			bool     is_d = is_11_34 ? false : (a & 16);
			uint16_t t    = pages[001][is_d][page].par;
			DOLOG(debug, !peek_only, "read supervisor %c PAR for %d: %o (phys: %07o)", is_d ? 'D' : 'I', page, t, t * 64);
			return word_mode ? (a & 1 ? t >> 8 : t & 255) : t;
		}
		else if (a >= 0172300 && a < 0172340) {
			int      page = (a >> 1) & 7;
			bool     is_d = is_11_34 ? false : (a & 16);
			uint16_t t    = pages[000][is_d][page].pdr;
			DOLOG(debug, !peek_only, "read kernel %c PDR for %d: %o", is_d ? 'D' : 'I', page, t);
			return word_mode ? (a & 1 ? t >> 8 : t & 255) : t;
		}
		else if (a >= 0172340 && a < 0172400) {
			int      page = (a >> 1) & 7;
			bool     is_d = is_11_34 ? false : (a & 16);
			uint16_t t    = pages[000][is_d][page].par;
			DOLOG(debug, !peek_only, "read kernel %c PAR for %d: %o (phys: %07o)", is_d ? 'D' : 'I', page, t, t * 64);
			return word_mode ? (a & 1 ? t >> 8 : t & 255) : t;
		}
		else if (a >= 0177600 && a < 0177640) {
			int      page = (a >> 1) & 7;
			bool     is_d = is_11_34 ? false : (a & 16);
			uint16_t t    = pages[003][is_d][page].pdr;
			DOLOG(debug, !peek_only, "read userspace %c PDR for %d: %o", is_d ? 'D' : 'I', page, t);
			return word_mode ? (a & 1 ? t >> 8 : t & 255) : t;
		}
		else if (a >= 0177640 && a < 0177700) {
			int      page = (a >> 1) & 7;
			bool     is_d = is_11_34 ? false : (a & 16);
			uint16_t t    = pages[003][is_d][page].par;
			DOLOG(debug, !peek_only, "read userspace %c PAR for %d: %o (phys: %07o)", is_d ? 'D' : 'I', page, t, t * 64);
			return word_mode ? (a & 1 ? t >> 8 : t & 255) : t;
		}
		///////////

		if (word_mode) {
			if (a == 0177776) { // PSW
				DOLOG(debug, !peek_only, "readb PSW LSB");
				return c -> getPSW() & 255;
			}

			if (a == 0177777) {
				DOLOG(debug, !peek_only, "readb PSW MSB");
				return c -> getPSW() >> 8;
			}

			if (a == 0177774) { // stack limit register
				DOLOG(debug, !peek_only, "readb stack limit register");
				return c -> getStackLimitRegister() & 0xff;
			}
			if (a == 0177775) { // stack limit register
				DOLOG(debug, !peek_only, "readb stack limit register");
				return c -> getStackLimitRegister() >> 8;
			}

			if (a >= 0177700 && a <= 0177705) { // kernel R0-R5
				DOLOG(debug, !peek_only, "readb kernel R%d", a - 0177700);
				return c -> getRegister(a - 0177700, 0, false) & 0xff;
			}
			if (a >= 0177710 && a <= 0177715) { // user R0-R5
				DOLOG(debug, !peek_only, "readb user R%d", a - 0177710);
				return c -> getRegister(a - 0177710, 3, false) & 0xff;
			}
			if (a == 0177706) { // kernel SP
				DOLOG(debug, !peek_only, "readb kernel sp");
				return c -> getStackPointer(0) & 0xff;
			}
			if (a == 0177707) { // PC
				DOLOG(debug, !peek_only, "readb pc");
				return c -> getPC() & 0xff;
			}
			if (a == 0177716) { // supervisor SP
				DOLOG(debug, !peek_only, "readb supervisor sp");
				return c -> getStackPointer(1) & 0xff;
			}
			if (a == 0177717) { // user SP
				DOLOG(debug, !peek_only, "readb user sp");
				return c -> getStackPointer(3) & 0xff;
			}

			if (a == 0177766) { // cpu error register
				DOLOG(debug, !peek_only, "readb cpuerr");
				return CPUERR & 0xff;
			}
		}
		else {
			if (a == 0177572) {
				DOLOG(debug, !peek_only, "read MMR0");
				return MMR0;
			}

			if (a == 0177574) { // MMR1
				DOLOG(debug, !peek_only, "read MMR1");
				return MMR1;
			}

			if (a == 0177576) { // MMR2
				DOLOG(debug, !peek_only, "read MMR2");
				return MMR2;
			}

			if (a == 0172516) { // MMR3
				DOLOG(debug, !peek_only, "read MMR3");
				return MMR3;
			}

			if (a == 0177776) { // PSW
				DOLOG(debug, !peek_only, "read PSW");
				return c -> getPSW();
			}

			if (a == 0177774) { // stack limit register
				return c -> getStackLimitRegister();
			}

			if (a >= 0177700 && a <= 0177705) { // kernel R0-R5
				DOLOG(debug, !peek_only, "read kernel R%d", a - 0177700);
				return c -> getRegister(a - 0177700, 0, false);
			}
			if (a >= 0177710 && a <= 0177715) { // user R0-R5
				DOLOG(debug, !peek_only, "read user R%d", a - 0177710);
				return c -> getRegister(a - 0177710, 3, false);
			}
			if (a == 0177706) { // kernel SP
				DOLOG(debug, !peek_only, "read kernel sp");
				return c -> getStackPointer(0);
			}
			if (a == 0177707) { // PC
				DOLOG(debug, !peek_only, "read pc");
				return c -> getPC();
			}
			if (a == 0177716) { // supervisor SP
				DOLOG(debug, !peek_only, "read supervisor sp");
				return c -> getStackPointer(1);
			}
			if (a == 0177717) { // user SP
				DOLOG(debug, !peek_only, "read user sp");
				return c -> getStackPointer(3);
			}

			if (a == 0177766) { // cpu error register
				DOLOG(debug, !peek_only, "read CPUERR");
				return CPUERR;
			}
		}

		if (tm11 && a >= TM_11_BASE && a < TM_11_END)
			return word_mode ? tm11 -> readByte(a) : tm11 -> readWord(a);

		if (rk05_ && a >= RK05_BASE && a < RK05_END)
			return word_mode ? rk05_ -> readByte(a) : rk05_ -> readWord(a);

		if (rl02_ && a >= RL02_BASE && a < RL02_END)
			return word_mode ? rl02_ -> readByte(a) : rl02_ -> readWord(a);

		if (tty_ && a >= PDP11TTY_BASE && a < PDP11TTY_END) {
			if (peek_only)
				return 012345;

			return word_mode ? tty_ -> readByte(a) : tty_ -> readWord(a);
		}

		// LO size register field must be all 1s, so subtract 1
		constexpr uint32_t system_size = n_pages * 8192 / 64 - 1;

		if (a == 0177762)  // system size HI
			return system_size >> 16;

		if (a == 0177760)  // system size LO
			return system_size & 65535;

		if (a & 1)
			DOLOG(debug, !peek_only, "bus::readWord: odd address UNHANDLED %o", a);

		DOLOG(debug, !peek_only, "UNHANDLED read %o(%c)", a, word_mode ? 'B' : ' ');

//		c -> busError();

		return -1;
	}

	int run_mode = (c->getPSW() >> (use_prev ? 12 : 14)) & 3;

<<<<<<< HEAD
	uint32_t m_offset = calculate_physical_address(run_mode, a, !peek_only, false, peek_only, space == d_space);
=======
//	if (run_mode == 1 && is_11_34)
//		run_mode = 3;

	uint32_t m_offset = calculate_physical_address(run_mode, a, !peek_only, false, peek_only);
>>>>>>> 65742ab9

	if (word_mode)
		temp = m -> readByte(m_offset);
	else
		temp = m -> readWord(m_offset);

	DOLOG(debug, !peek_only, "READ from %06o/%07o: %o", a, m_offset, temp);

	return temp;
}

<<<<<<< HEAD
uint32_t bus::calculate_physical_address(const int run_mode, const uint16_t a, const bool trap_on_failure, const bool is_write, const bool peek_only, const bool is_data)
=======

void bus::setMMR0(int value)
{
	value &= ~(3 << 10);  // bit 10 & 11 always read as 0

	if (value & 1)
		value &= ~(7 << 13);  // reset error bits

	if (MMR0 & 0160000) {
		if ((value & 1) == 0)
			value &= 254;  // bits 7...1 are protected 
	}

// TODO if bit 15/14/13 are set (either of them), then do not modify bit 1...7

	MMR0 = value;
}

void bus::setMMR0Bit(const int bit)
{
	assert(bit != 10 && bit != 11);
	assert(bit < 16 && bit >= 0);

	MMR0 |= 1 << bit;
}

void bus::setMMR2(const uint16_t value) 
{
	MMR2 = value;
}

uint32_t bus::calculate_physical_address(const int run_mode, const uint16_t a, const bool trap_on_failure, const bool is_write, const bool peek_only)
>>>>>>> 65742ab9
{
	uint32_t m_offset = 0;

	if (MMR0 & 1) {
		const uint8_t apf = a >> 13; // active page field

		constexpr uint16_t di_ena_mask[4] = { 4, 2, 0, 1 };
		bool          d   = is_data & (!!(MMR3 & di_ena_mask[run_mode])) ? is_data : false;

		uint16_t p_offset = a & 8191;  // page offset

		m_offset  = pages[run_mode][d][apf].par * 64;  // memory offset  TODO: handle 16b int-s

		m_offset += p_offset;

		if (trap_on_failure) {
<<<<<<< HEAD
			if (MMR0 & (1 << 9)) {
				int access_control = pages[run_mode][d][apf].pdr & 7;
=======
			if ((MMR0 & (1 << 9)) || c->get_34()) {
				const int access_control = pages[run_mode][0][apf].pdr & 7;
>>>>>>> 65742ab9

				if (is_write && access_control != 6) {  // write
					DOLOG(info, true, "TRAP(0250) (throw 1) for access_control %d on address %06o", access_control, a);

					c->schedule_trap(0250);  // invalid address

					pages[run_mode][d][apf].pdr |= 1 << 7;

					MMR0 |= 1 << 13;  // read-only

					MMR0 &= ~(3 << 5);
					MMR0 |= run_mode << 5;  // TODO: kernel-mode or user-mode when a trap occurs in user-mode?

					MMR0 &= ~14;  // add current page
					MMR0 |= apf << 1;

					throw 1;
				}
				else if (!is_write) { // read
					if (access_control == 0 || access_control == 1 || access_control == 3 || access_control == 4 || access_control == 7) {
						DOLOG(info, true, "TRAP(4) (throw 2) for access_control %d on address %06o", access_control, a);

						c->schedule_trap(0250);  // invalid address

						pages[run_mode][d][apf].pdr |= 1 << 7;

						MMR0 |= 1 << 13;  // read-only

						MMR0 &= ~(3 << 5);
						MMR0 |= run_mode << 5;

						MMR0 &= ~14;  // add current page
						MMR0 |= apf << 1;

						throw 2;
					}
				}
			}

			uint16_t pdr_len = (((pages[run_mode][d][apf].pdr >> 8) & 127) + 1) * 64;

			bool direction = pages[run_mode][d][apf].pdr & 8;

			if (m_offset >= n_pages * 8192) {
				DOLOG(debug, !peek_only, "bus::calculate_physical_address %o >= %o", m_offset, n_pages * 8192);
				DOLOG(info, true, "TRAP(04) (throw 3) on address %06o", a);

				MMR0 |= 1 << 15;  // non-resident

<<<<<<< HEAD
				pages[run_mode][d][apf].pdr |= 1 << 7;
=======
				MMR0 &= ~14;  // add current page
				MMR0 |= apf << 1;

				pages[run_mode][0][apf].pdr |= 1 << 7;  // TODO: D/I
									//
				c->schedule_trap(04);
>>>>>>> 65742ab9

				throw 3;
			}

			if ((p_offset > pdr_len && direction == false) || (p_offset < pdr_len && direction == true)) {
				DOLOG(debug, !peek_only, "bus::calculate_physical_address::p_offset %o >= %o", p_offset, pdr_len);
				DOLOG(info, true, "TRAP(0250) (throw 4) on address %06o", a);
				c->schedule_trap(0250);  // invalid access

				MMR0 |= 1 << 14;  // length

<<<<<<< HEAD
				pages[run_mode][d][apf].pdr |= 1 << 7;
=======
				MMR0 &= ~14;  // add current page
				MMR0 |= apf << 1;

				pages[run_mode][0][apf].pdr |= 1 << 7;  // TODO: D/I
>>>>>>> 65742ab9

				throw 4;
			}
		}

<<<<<<< HEAD
		DOLOG(debug, !peek_only, "virtual address %06o maps to physical address %08o (run_mode: %d, apf: %d, par: %08o, poff)", a, m_offset, run_mode, apf, pages[run_mode][d][apf].par * 64, p_offset);
=======
		DOLOG(debug, !peek_only, "virtual address %06o maps to physical address %08o (run_mode: %d, apf: %d, par: %08o, poff: %o, AC: %d)", a, m_offset, run_mode, apf, pages[run_mode][0][apf].par * 64, p_offset, pages[run_mode][0][apf].pdr & 7);  // TODO: D/I
>>>>>>> 65742ab9
	}
	else {
		m_offset = a;
	}

	return m_offset;
}

void bus::clearMMR1()
{
	MMR1 = 0;
}

void bus::addToMMR1(const int8_t delta, const uint8_t reg)
{
	MMR1 <<= 8;

	MMR1 |= (delta & 31) << 3;
	MMR1 |= reg;
}

<<<<<<< HEAD
uint16_t bus::write(const uint16_t a, const bool word_mode, uint16_t value, const bool use_prev, const d_i_space_t space)
=======
void bus::write(const uint16_t a, const bool word_mode, uint16_t value, const bool use_prev)
>>>>>>> 65742ab9
{
	int  run_mode = (c->getPSW() >> (use_prev ? 12 : 14)) & 3;

	if ((MMR0 & 1) == 1 && (a & 1) == 0 && a != 0177572) {
		const uint8_t apf = a >> 13; // active page field

                // TODO: D/I
                pages[run_mode][0][apf].pdr |= 64;  // set 'W' (written to) bit
	}

	if (a >= 0160000) {
		bool is_11_34 = c->get_34();

		if (word_mode) {
			assert(value < 256);
			DOLOG(debug, true, "WRITE I/O %06o in byte mode", a);
		}

		if (word_mode) {
			if (a == 0177776 || a == 0177777) { // PSW
				DOLOG(debug, true, "writeb PSW %s", a & 1 ? "MSB" : "LSB");
				uint16_t vtemp = c -> getPSW();

				if (a & 1)
					vtemp = (vtemp & 0x00ff) | (value << 8);
				else
					vtemp = (vtemp & 0xff00) | value;

				vtemp &= ~16;  // cannot set T bit via this

				c -> setPSW(vtemp, false);

				return;
			}

			if (a == 0177774 || a == 0177775) { // stack limit register
				DOLOG(debug, true, "writeb Set stack limit register: %o", value);
				uint16_t v = c -> getStackLimitRegister();

				if (a & 1)
					v = (v & 0x00ff) | (value << 8);
				else
					v = (v & 0xff00) | value;

				c -> setStackLimitRegister(v);
				return;
			}
		}
		else {
			if (a == 0177776) { // PSW
				DOLOG(debug, true, "write PSW %o", value);
				c -> setPSW(value & ~16, false);
				return;
			}

			if (a == 0177774) { // stack limit register
				DOLOG(debug, true, "write Set stack limit register: %o", value);
				c -> setStackLimitRegister(value);
				return;
			}

			if (a >= 0177700 && a <= 0177705) { // kernel R0-R5
				DOLOG(debug, true, "write kernel R%d: %o", a - 01777700, value);
				c -> setRegister(a - 0177700, false, false, value);
				return;
			}
			if (a >= 0177710 && a <= 0177715) { // user R0-R5
				DOLOG(debug, true, "write user R%d: %o", a - 01777710, value);
				c -> setRegister(a - 0177710, true, false, value);
				return;
			}
			if (a == 0177706) { // kernel SP
				DOLOG(debug, true, "write kernel SP: %o", value);
				c -> setStackPointer(0, value);
				return;
			}
			if (a == 0177707) { // PC
				DOLOG(debug, true, "write PC: %o", value);
				c -> setPC(value);
				return;
			}
			if (a == 0177716) { // supervisor SP
				DOLOG(debug, true, "write supervisor sp: %o", value);
				c -> setStackPointer(1, value);
				return;
			}
			if (a == 0177717) { // user SP
				DOLOG(debug, true, "write user sp: %o", value);
				c -> setStackPointer(3, value);
				return;
			}

			if (a == 0177770) {  // microprogram break register
				return;
			}
		}

		if (a == 0177766) { // cpu error register
			DOLOG(debug, true, "write CPUERR: %o", value);
			CPUERR = 0;
			return;
		}

		if (a == 0172516) { // MMR3
			DOLOG(debug, true, "write set MMR3: %o", value);
			MMR3 = value & 067;
			return;
		}

		if (a == 0177572) { // MMR0
			DOLOG(debug, true, "write set MMR0: %o", value);

			setMMR0(value);

			return;
		}

		if (a == 0177772) { // PIR
			DOLOG(debug, true, "write set PIR: %o", value);
			PIR = value; // TODO
			return;
		}

		if (a == 0177546) { // line frequency clock and status register
			DOLOG(debug, true, "write set LFC/SR: %o", value);
			lf_csr = value;
			return;
		}

		if (tm11 && a >= TM_11_BASE && a < TM_11_END) {
			word_mode ? tm11 -> writeByte(a, value) : tm11 -> writeWord(a, value);
			return;
		}

		if (rk05_ && a >= RK05_BASE && a < RK05_END) {
			word_mode ? rk05_ -> writeByte(a, value) : rk05_ -> writeWord(a, value);
			return;
		}

		if (rl02_ && a >= RL02_BASE && a < RL02_END) {
			word_mode ? rl02_ -> writeByte(a, value) : rl02_ -> writeWord(a, value);
			return;
		}

		if (tty_ && a >= PDP11TTY_BASE && a < PDP11TTY_END) {
			word_mode ? tty_ -> writeByte(a, value) : tty_ -> writeWord(a, value);
			return;
		}

		/// MMU ///
		// supervisor
		if (a >= 0172200 && a < 0172240) {
			bool is_d = is_11_34 ? false : (a & 16);
			int  page = (a >> 1) & 7;

			if (word_mode) {
				a & 1 ? (pages[001][is_d][page].pdr &= 0xff,   pages[001][is_d][page].pdr |= value << 8) :
					(pages[001][is_d][page].pdr &= 0xff00, pages[001][is_d][page].pdr |= value);
			}
			else {
				pages[001][is_d][page].pdr = value;
			}

			if (is_11_34)  // 11/34 has no cache bit
				pages[001][is_d][page].pdr &= 077416;
			else
				pages[001][is_d][page].pdr &= ~(128 + 64 + 32 + 16);  // set bit 4 & 5 to 0 as they are unused and A/W are set to 0 by writes

			DOLOG(debug, true, "write supervisor %c PDR for %d: %o [%d]", is_d ? 'D' : 'I', page, value, word_mode);

			return;
		}
		if (a >= 0172240 && a < 0172300) {
			bool is_d = is_11_34 ? false : (a & 16);
			int  page = (a >> 1) & 7;

			if (word_mode) {
				a & 1 ? (pages[001][is_d][page].par &= 0xff,   pages[001][is_d][page].par |= value << 8) :
					(pages[001][is_d][page].par &= 0xff00, pages[001][is_d][page].par |= value);
			}
			else {
				pages[001][is_d][page].par = value;
			}

			if (is_11_34)  // 11/34 has 12 bit PARs
				pages[001][is_d][page].par &= 4095;

			DOLOG(debug, true, "write supervisor %c PAR for %d: %o (%07o)", is_d ? 'D' : 'I', page, word_mode ? value & 0xff : value, pages[001][is_d][page].par * 64);

			return;
		}

		// kernel
		if (a >= 0172300 && a < 0172340) {
			bool is_d = is_11_34 ? false : (a & 16);
			int  page = (a >> 1) & 7;

			if (word_mode) {
				a & 1 ? (pages[000][is_d][page].pdr &= 0xff,   pages[000][is_d][page].pdr |= value << 8) :
					(pages[000][is_d][page].pdr &= 0xff00, pages[000][is_d][page].pdr |= value);
			}
			else {
				pages[000][is_d][page].pdr = value;
			}

			if (is_11_34)  // 11/34 has no cache bit
				pages[000][is_d][page].pdr &= 077416;
			else
				pages[000][is_d][page].pdr &= ~(128 + 64 + 32 + 16);  // set bit 4 & 5 to 0 as they are unused and A/W are set to 0 by writes

			DOLOG(debug, true, "write kernel %c PDR for %d: %o [%d]", is_d ? 'D' : 'I', page, value, word_mode);

			return;
		}
		if (a >= 0172340 && a < 0172400) {
			bool is_d = is_11_34 ? false : (a & 16);
			int  page = (a >> 1) & 7;

			if (word_mode) {
				a & 1 ? (pages[000][is_d][page].par &= 0xff,   pages[000][is_d][page].par |= value << 8) :
					(pages[000][is_d][page].par &= 0xff00, pages[000][is_d][page].par |= value);
			}
			else {
				pages[000][is_d][page].par = value;
			}

			if (is_11_34)  // 11/34 has 12 bit PARs
				pages[000][is_d][page].par &= 4095;

			DOLOG(debug, true, "write kernel %c PAR for %d: %o (%07o)", is_d ? 'D' : 'I', page, word_mode ? value & 0xff : value, pages[000][is_d][page].par * 64);

			return;
		}

		// user
		if (a >= 0177600 && a < 0177640) {
			bool is_d = is_11_34 ? false : (a & 16);
			int  page = (a >> 1) & 7;

			if (word_mode) {
				a & 1 ? (pages[003][is_d][page].pdr &= 0xff,   pages[003][is_d][page].pdr |= value << 8) :
					(pages[003][is_d][page].pdr &= 0xff00, pages[003][is_d][page].pdr |= value);
			}
			else {
				pages[003][is_d][page].pdr = value;
			}

			if (is_11_34)  // 11/34 has no cache bit
				pages[003][is_d][page].pdr &= 077416;
			else
				pages[003][is_d][page].pdr &= ~(128 + 64 + 32 + 16);  // set bit 4 & 5 to 0 as they are unused and A/W are set to 0 by writes

			DOLOG(debug, true, "write user %c PDR for %d: %o [%d]", is_d ? 'D' : 'I', page, value, word_mode);

			return;
		}
		if (a >= 0177640 && a < 0177700) {
			bool is_d = is_11_34 ? false : (a & 16);
			int  page = (a >> 1) & 7;

			if (word_mode) {
				a & 1 ? (pages[003][is_d][page].par &= 0xff,   pages[003][is_d][page].par |= value << 8) :
					(pages[003][is_d][page].par &= 0xff00, pages[003][is_d][page].par |= value);
			}
			else {
				pages[003][is_d][page].par = value;
			}

			if (is_11_34)  // 11/34 has 12 bit PARs
				pages[003][is_d][page].par &= 4095;

			DOLOG(debug, true, "write user %c PAR for %d: %o (%07o)", is_d ? 'D' : 'I', page, word_mode ? value & 0xff : value, pages[003][is_d][page].par * 64);

			return;
		}
		////

		if (a == 0177746) { // cache control register
			// TODO
			return;
		}

		if (a == 0177570) {  // switch register
			switch_register = value;
			return;
		}

		///////////

		if (a == 0177374) { // TODO
			DOLOG(debug, true, "char: %c", value & 127);
			return;
		}

		if (a & 1)
			DOLOG(info, true, "bus::writeWord: odd address UNHANDLED");

		DOLOG(info, true, "UNHANDLED write %o(%c): %o", a, word_mode ? 'B' : ' ', value);

//		c -> busError();

		return;
	}

<<<<<<< HEAD
	int run_mode = (c->getPSW() >> (use_prev ? 12 : 14)) & 3;

	uint32_t m_offset = calculate_physical_address(run_mode, a, true, true, false, space == d_space);
=======
	uint32_t m_offset = calculate_physical_address(run_mode, a, true, true, false);
>>>>>>> 65742ab9

	DOLOG(debug, true, "WRITE to %06o/%07o: %o", a, m_offset, value);

	if (word_mode)
		m->writeByte(m_offset, value);
	else
		m->writeWord(m_offset, value);
}

uint16_t bus::readWord(const uint16_t a, const d_i_space_t s)
{
	return read(a, false, false, false, s);
}

uint16_t bus::peekWord(const uint16_t a)
{
	return read(a, false, false, true);
}

void bus::writeWord(const uint16_t a, const uint16_t value)
{
	write(a, false, value, false);
}

uint16_t bus::readUnibusByte(const uint16_t a)
{
	return m->readByte(a);
}

void bus::writeUnibusByte(const uint16_t a, const uint8_t v)
{
	m->writeByte(a, v);
}

void bus::set_lf_crs_b7()
{
	lf_csr |= 128;
}

uint8_t bus::get_lf_crs()
{
	return lf_csr;
}<|MERGE_RESOLUTION|>--- conflicted
+++ resolved
@@ -285,14 +285,7 @@
 
 	int run_mode = (c->getPSW() >> (use_prev ? 12 : 14)) & 3;
 
-<<<<<<< HEAD
 	uint32_t m_offset = calculate_physical_address(run_mode, a, !peek_only, false, peek_only, space == d_space);
-=======
-//	if (run_mode == 1 && is_11_34)
-//		run_mode = 3;
-
-	uint32_t m_offset = calculate_physical_address(run_mode, a, !peek_only, false, peek_only);
->>>>>>> 65742ab9
 
 	if (word_mode)
 		temp = m -> readByte(m_offset);
@@ -304,10 +297,6 @@
 	return temp;
 }
 
-<<<<<<< HEAD
-uint32_t bus::calculate_physical_address(const int run_mode, const uint16_t a, const bool trap_on_failure, const bool is_write, const bool peek_only, const bool is_data)
-=======
-
 void bus::setMMR0(int value)
 {
 	value &= ~(3 << 10);  // bit 10 & 11 always read as 0
@@ -338,8 +327,7 @@
 	MMR2 = value;
 }
 
-uint32_t bus::calculate_physical_address(const int run_mode, const uint16_t a, const bool trap_on_failure, const bool is_write, const bool peek_only)
->>>>>>> 65742ab9
+uint32_t bus::calculate_physical_address(const int run_mode, const uint16_t a, const bool trap_on_failure, const bool is_write, const bool peek_only, const bool is_data)
 {
 	uint32_t m_offset = 0;
 
@@ -356,13 +344,8 @@
 		m_offset += p_offset;
 
 		if (trap_on_failure) {
-<<<<<<< HEAD
-			if (MMR0 & (1 << 9)) {
-				int access_control = pages[run_mode][d][apf].pdr & 7;
-=======
 			if ((MMR0 & (1 << 9)) || c->get_34()) {
 				const int access_control = pages[run_mode][0][apf].pdr & 7;
->>>>>>> 65742ab9
 
 				if (is_write && access_control != 6) {  // write
 					DOLOG(info, true, "TRAP(0250) (throw 1) for access_control %d on address %06o", access_control, a);
@@ -412,16 +395,12 @@
 
 				MMR0 |= 1 << 15;  // non-resident
 
-<<<<<<< HEAD
-				pages[run_mode][d][apf].pdr |= 1 << 7;
-=======
 				MMR0 &= ~14;  // add current page
 				MMR0 |= apf << 1;
 
 				pages[run_mode][0][apf].pdr |= 1 << 7;  // TODO: D/I
 									//
 				c->schedule_trap(04);
->>>>>>> 65742ab9
 
 				throw 3;
 			}
@@ -433,24 +412,16 @@
 
 				MMR0 |= 1 << 14;  // length
 
-<<<<<<< HEAD
-				pages[run_mode][d][apf].pdr |= 1 << 7;
-=======
 				MMR0 &= ~14;  // add current page
 				MMR0 |= apf << 1;
 
 				pages[run_mode][0][apf].pdr |= 1 << 7;  // TODO: D/I
->>>>>>> 65742ab9
 
 				throw 4;
 			}
 		}
 
-<<<<<<< HEAD
-		DOLOG(debug, !peek_only, "virtual address %06o maps to physical address %08o (run_mode: %d, apf: %d, par: %08o, poff)", a, m_offset, run_mode, apf, pages[run_mode][d][apf].par * 64, p_offset);
-=======
 		DOLOG(debug, !peek_only, "virtual address %06o maps to physical address %08o (run_mode: %d, apf: %d, par: %08o, poff: %o, AC: %d)", a, m_offset, run_mode, apf, pages[run_mode][0][apf].par * 64, p_offset, pages[run_mode][0][apf].pdr & 7);  // TODO: D/I
->>>>>>> 65742ab9
 	}
 	else {
 		m_offset = a;
@@ -472,13 +443,9 @@
 	MMR1 |= reg;
 }
 
-<<<<<<< HEAD
-uint16_t bus::write(const uint16_t a, const bool word_mode, uint16_t value, const bool use_prev, const d_i_space_t space)
-=======
-void bus::write(const uint16_t a, const bool word_mode, uint16_t value, const bool use_prev)
->>>>>>> 65742ab9
-{
-	int  run_mode = (c->getPSW() >> (use_prev ? 12 : 14)) & 3;
+void bus::write(const uint16_t a, const bool word_mode, uint16_t value, const bool use_prev, const d_i_space_t space)
+{
+	int run_mode = (c->getPSW() >> (use_prev ? 12 : 14)) & 3;
 
 	if ((MMR0 & 1) == 1 && (a & 1) == 0 && a != 0177572) {
 		const uint8_t apf = a >> 13; // active page field
@@ -781,13 +748,7 @@
 		return;
 	}
 
-<<<<<<< HEAD
-	int run_mode = (c->getPSW() >> (use_prev ? 12 : 14)) & 3;
-
 	uint32_t m_offset = calculate_physical_address(run_mode, a, true, true, false, space == d_space);
-=======
-	uint32_t m_offset = calculate_physical_address(run_mode, a, true, true, false);
->>>>>>> 65742ab9
 
 	DOLOG(debug, true, "WRITE to %06o/%07o: %o", a, m_offset, value);
 
