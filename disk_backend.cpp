--- conflicted
+++ resolved
@@ -4,13 +4,9 @@
 #include <cassert>
 
 #include "disk_backend.h"
-<<<<<<< HEAD
 #include "gen.h"
-=======
->>>>>>> fef50688
 #if IS_POSIX
 #include "disk_backend_file.h"
-#endif
 #include "disk_backend_nbd.h"
 #endif
 
